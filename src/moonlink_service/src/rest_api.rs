--- conflicted
+++ resolved
@@ -100,17 +100,7 @@
     #[serde(rename = "schema")]
     #[serde(default)]
     pub schema: Option<Vec<FieldSchema>>,
-<<<<<<< HEAD
-
-    #[serde(rename = "avro_schema")]
-    #[serde(default)]
-    pub avro_schema: Option<String>,
-
-    #[serde(rename = "table_config")]
-    #[serde(default)]
-=======
     pub avro_schema: Option<serde_json::Value>,
->>>>>>> 65c20bcc
     pub table_config: TableConfig,
 }
 
@@ -144,18 +134,8 @@
     #[serde(rename = "table")]
     #[serde(default)]
     pub table: String,
-<<<<<<< HEAD
-
-    #[serde(rename = "kafka_schema")]
-    #[serde(default)]
-    pub kafka_schema: String,
-
-    #[serde(rename = "schema_id")]
-    #[serde(default)]
-=======
     /// Avro schema JSON object
     pub kafka_schema: serde_json::Value,
->>>>>>> 65c20bcc
     pub schema_id: u64,
 }
 
