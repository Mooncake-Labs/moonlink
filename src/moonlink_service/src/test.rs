--- conflicted
+++ resolved
@@ -1,184 +1,16 @@
-<<<<<<< HEAD
-=======
-use arrow_array::RecordBatch;
-use arrow_ipc::reader::StreamReader;
-use bytes::Bytes;
 use moonlink::row::{moonlink_row_to_proto, MoonlinkRow, RowValue};
->>>>>>> 9bee1009
 use more_asserts as ma;
 use serde_json::json;
 use serial_test::serial;
 use tokio::net::TcpStream;
 
-<<<<<<< HEAD
 use crate::rest_api::{CreateTableResponse, FileUploadResponse, HealthResponse, IngestResponse};
 use crate::start_with_config;
-=======
-use crate::rest_api::{
-    CreateTableResponse, FileUploadResponse, GetTableSchemaResponse, HealthResponse,
-    IngestResponse, ListTablesResponse,
-};
-use crate::start_with_config;
 use crate::test_guard::TestGuard;
->>>>>>> 9bee1009
 use crate::test_utils::*;
 use moonlink::decode_serialized_read_state_for_testing;
 use moonlink_rpc::{load_files, scan_table_begin, scan_table_end};
 
-<<<<<<< HEAD
-=======
-/// Util function to get table creation payload.
-fn get_create_table_payload(database: &str, table: &str) -> serde_json::Value {
-    let create_table_payload = json!({
-        "database": database,
-        "table": table,
-        "schema": [
-            {"name": "id", "data_type": "int32", "nullable": false},
-            {"name": "name", "data_type": "string", "nullable": false},
-            {"name": "email", "data_type": "string", "nullable": true},
-            {"name": "age", "data_type": "int32", "nullable": true}
-        ],
-        "table_config": {
-            "mooncake": {
-                "append_only": true,
-                "row_identity": "None"
-            }
-        }
-    });
-    create_table_payload
-}
-
-/// Optional nested schema payload for testing nested struct/list without adding a new test.
-fn get_create_table_payload_nested(database: &str, table: &str) -> serde_json::Value {
-    json!({
-        "database": database,
-        "table": table,
-        "schema": [
-            {"name": "id", "data_type": "int32", "nullable": false},
-            {"name": "user", "data_type": "struct", "nullable": true, "fields": [
-                {"name": "name", "data_type": "string", "nullable": true},
-                {"name": "age", "data_type": "int32", "nullable": true},
-                {"name": "emails", "data_type": "list", "nullable": true, "item": {"name": "email", "data_type": "string", "nullable": true}},
-                {"name": "location", "data_type": "struct", "nullable": true, "fields": [
-                    {"name": "lat", "data_type": "float64", "nullable": true},
-                    {"name": "lon", "data_type": "float64", "nullable": true}
-                ]}
-            ]},
-            {"name": "events", "data_type": "list", "nullable": true, "item": {"name": "ts", "data_type": "int64", "nullable": true}}
-        ],
-        "table_config": {"mooncake": {"append_only": true, "row_identity": "None"}}
-    })
-}
-
-/// Util function to get table drop payload.
-fn get_drop_table_payload(database: &str, table: &str) -> serde_json::Value {
-    let drop_table_payload = json!({
-        "database": database,
-        "table": table
-    });
-    drop_table_payload
-}
-
-/// Util function to get table optimize payload.
-fn get_optimize_table_payload(database: &str, table: &str, mode: &str) -> serde_json::Value {
-    let optimize_table_payload = json!({
-        "database": database,
-        "table": table,
-        "mode": mode
-    });
-    optimize_table_payload
-}
-
-/// Util function to get create snapshot payload.
-fn get_create_snapshot_payload(database: &str, table: &str, lsn: u64) -> serde_json::Value {
-    let snapshot_creation_payload = json!({
-        "database": database,
-        "table": table,
-        "lsn": lsn
-    });
-    snapshot_creation_payload
-}
-
-/// Util function to get table flush payload.
-fn get_flush_table_payload(database: &str, table: &str, lsn: u64) -> serde_json::Value {
-    let flush_table_payload = json!({
-        "database": database,
-        "table": table,
-        "lsn": lsn
-    });
-    flush_table_payload
-}
-
-/// Util function to create table via REST API.
-async fn create_table(client: &reqwest::Client, database: &str, table: &str, nested: bool) {
-    // REST API doesn't allow duplicate source table name.
-    let crafted_src_table_name = format!("{database}.{table}");
-
-    // Use nested schema when explicitly requested to keep tests lightweight and explicit.
-    let payload = if nested {
-        get_create_table_payload_nested(database, table)
-    } else {
-        get_create_table_payload(database, table)
-    };
-    let response = client
-        .post(format!("{REST_ADDR}/tables/{crafted_src_table_name}"))
-        .header("content-type", "application/json")
-        .json(&payload)
-        .send()
-        .await
-        .unwrap();
-    assert!(
-        response.status().is_success(),
-        "Response status is {response:?}"
-    );
-}
-
-/// Util function to drop table via REST API.
-async fn drop_table(client: &reqwest::Client, database: &str, table: &str) {
-    let payload = get_drop_table_payload(database, table);
-    let crafted_src_table_name = format!("{database}.{table}");
-    let response = client
-        .delete(format!("{REST_ADDR}/tables/{crafted_src_table_name}"))
-        .header("content-type", "application/json")
-        .json(&payload)
-        .send()
-        .await
-        .unwrap();
-    assert!(
-        response.status().is_success(),
-        "Response status is {response:?}"
-    );
-}
-
-async fn list_tables(client: &reqwest::Client) -> Vec<TableStatus> {
-    let response = client
-        .get(format!("{REST_ADDR}/tables"))
-        .header("content-type", "application/json")
-        .send()
-        .await
-        .unwrap();
-    assert!(
-        response.status().is_success(),
-        "Response status is {response:?}"
-    );
-    let response: ListTablesResponse = response.json().await.unwrap();
-    response.tables
-}
-
-/// Util function to load all record batches inside of the given [`path`].
-async fn read_all_batches(url: &str) -> Vec<RecordBatch> {
-    let resp = reqwest::get(url).await.unwrap();
-    assert!(resp.status().is_success(), "Response status is {resp:?}");
-    let data: Bytes = resp.bytes().await.unwrap();
-    let reader = ParquetRecordBatchReaderBuilder::try_new(data)
-        .unwrap()
-        .build()
-        .unwrap();
-
-    reader.into_iter().map(|b| b.unwrap()).collect()
-}
-
->>>>>>> 9bee1009
 #[tokio::test]
 #[serial]
 async fn test_health_check_endpoint() {
@@ -378,23 +210,6 @@
     run_optimize_table_test("data").await;
 }
 
-/// Util function to sync flush via REST API.
-async fn flush_table(client: &reqwest::Client, database: &str, table: &str, lsn: u64) {
-    let payload = get_flush_table_payload(database, table, lsn);
-    let crafted_src_table_name = format!("{database}.{table}");
-    let response = client
-        .post(format!("{REST_ADDR}/tables/{crafted_src_table_name}/flush"))
-        .header("content-type", "application/json")
-        .json(&payload)
-        .send()
-        .await
-        .unwrap();
-    assert!(
-        response.status().is_success(),
-        "Response status is {response:?}"
-    );
-}
-
 /// Util function to create snapshot via REST API.
 async fn create_snapshot(client: &reqwest::Client, database: &str, table: &str, lsn: u64) {
     let payload = get_create_snapshot_payload(database, table, lsn);
@@ -414,54 +229,11 @@
     );
 }
 
-#[tokio::test]
-#[serial]
-async fn test_table_schema_fetch() {
-    let _guard = TestGuard::new(&get_moonlink_backend_dir());
-    let config = get_service_config();
-    tokio::spawn(async move {
-        start_with_config(config).await.unwrap();
-    });
-    test_readiness_probe().await;
-
-    // Create test table.
-    let client = reqwest::Client::new();
-    create_table(&client, DATABASE, TABLE, /*nested=*/ false).await;
-
-    // Get schema back.
-    let payload = json!({
-        "database": DATABASE,
-        "table:": TABLE
-    });
-    let response = client
-        .get(format!("{REST_ADDR}/schema/{DATABASE}/{TABLE}"))
-        .header("content-type", "application/json")
-        .json(&payload)
-        .send()
-        .await
-        .unwrap();
-    assert!(
-        response.status().is_success(),
-        "Response status is {response:?}"
-    );
-    let response: GetTableSchemaResponse = response.json().await.unwrap();
-
-    // Validate schema.
-    let serialized_schema = response.serialized_schema;
-    let reader = StreamReader::try_new(serialized_schema.as_slice(), /*projection=*/ None).unwrap();
-    let schema = reader.schema();
-    assert_eq!(schema, create_test_arrow_schema());
-}
-
 /// Test Create Snapshot
 #[tokio::test]
 #[serial]
 async fn test_create_snapshot() {
-<<<<<<< HEAD
-    let _guard = TestGuard::new(&get_moonlink_backend_dir()).await;
-=======
-    let _guard = TestGuard::new(&get_moonlink_backend_dir());
->>>>>>> 9bee1009
+    let _guard = TestGuard::new(&get_moonlink_backend_dir());
     let config = get_service_config();
     tokio::spawn(async move {
         start_with_config(config).await.unwrap();
@@ -672,7 +444,7 @@
     tokio::spawn(async move {
         start_with_config(config).await.unwrap();
     });
-    test_readiness_probe().await;
+    wait_for_server_ready().await;
 
     // Create test table.
     let client = reqwest::Client::new();
@@ -1128,7 +900,7 @@
     tokio::spawn(async move {
         start_with_config(config).await.unwrap();
     });
-    test_readiness_probe().await;
+    wait_for_server_ready().await;
 
     let client = reqwest::Client::new();
     let crafted_src_table_name = format!("{DATABASE}.invalid-struct-table");
@@ -1163,7 +935,7 @@
     tokio::spawn(async move {
         start_with_config(config).await.unwrap();
     });
-    test_readiness_probe().await;
+    wait_for_server_ready().await;
 
     let client = reqwest::Client::new();
     let crafted_src_table_name = format!("{DATABASE}.invalid-list-table");
