--- conflicted
+++ resolved
@@ -69,32 +69,18 @@
     )
     .await?;
 
-<<<<<<< HEAD
+    let (arrow_schema, identity) = postgres_schema_to_moonlink_schema(table_schema);
     let wal_config =
         WalConfig::default_wal_config_local(&mooncake_table_id, &PathBuf::from(base_path));
-    let iceberg_table_config = IcebergTableConfig {
-        namespace: vec![DEFAULT_ICEBERG_NAMESPACE.to_string()],
-        table_name: mooncake_table_id,
-        accessor_config: iceberg_accessor_config.clone(),
-    };
-    let mooncake_table_config = MooncakeTableConfig::new(table_temp_files_directory);
-=======
-    let (arrow_schema, identity) = postgres_schema_to_moonlink_schema(table_schema);
->>>>>>> 8e33aa2c
     let table = MooncakeTable::new(
         arrow_schema,
         table_schema.table_name.to_string(),
         table_id,
         write_cache_path,
         identity,
-<<<<<<< HEAD
-        iceberg_table_config.clone(),
-        mooncake_table_config.clone(),
-        wal_config,
-=======
         moonlink_table_config.iceberg_table_config.clone(),
         moonlink_table_config.mooncake_table_config.clone(),
->>>>>>> 8e33aa2c
+        wal_config,
         object_storage_cache,
         Arc::new(FileSystemAccessor::new(
             moonlink_table_config
