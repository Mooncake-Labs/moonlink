--- conflicted
+++ resolved
@@ -119,19 +119,14 @@
         connection.get_table_reader(*table_id)
     }
 
-<<<<<<< HEAD
-    pub fn get_iceberg_table_event_manager(
+    pub fn get_table_event_manager(
         &mut self,
         table_id: &T,
-    ) -> &mut IcebergTableEventManager {
+    ) -> &mut TableEventManager {
         let (uri, table_id) = self
             .table_info
             .get(table_id)
             .unwrap_or_else(|| panic!("table {} not found", table_id));
-=======
-    pub fn get_table_event_manager(&mut self, table_id: &T) -> &mut TableEventManager {
-        let (uri, table_id) = self.table_info.get(table_id).expect("table not found");
->>>>>>> 68205391
         let connection = self.connections.get_mut(uri).expect("connection not found");
         connection.get_table_event_manager(*table_id)
     }
