[package]
name = "moonlink"
version = { workspace = true }
edition = { workspace = true }

[dependencies]
ahash = "0.8.11"
arrow = { workspace = true }
arrow-array = { workspace = true }
arrow-schema = { workspace = true }
async-trait = { workspace = true }
aws-sdk-s3 = { version = "1.14", optional = true }
bincode = { workspace = true }
bitstream-io = { workspace = true }
crc32fast = { workspace = true }
futures = { workspace = true }
iceberg = { workspace = true }
memmap2 = "0.9"
multimap = { workspace = true }
opendal = { workspace = true }
parquet = { workspace = true }
randomizer = "0.1"
roaring = { workspace = true }
serde_json = { workspace = true }
thiserror = { workspace = true }
tokio = { workspace = true }
tokio-retry2 = { version = "0.5", default-features = false, features = ["jitter"] }
typed-builder = "0.18"
url = { workspace = true }
uuid = { workspace = true }

[dev-dependencies]
<<<<<<< HEAD
=======
aws-sdk-s3 = "1.14"
criterion = "0.5.1"
>>>>>>> 7a6be46d
mockall = "0.13"
pprof = { version = "0.14", features = ["flamegraph"] }
rand = "0.9.1"
rstest = "0.25.0"
rstest_reuse = "0.7.0"
tempfile = { workspace = true }

[[bench]]
name = "microbench_write_mooncake_table"
harness = false

[[bench]]
name = "microbench_index_stress"
harness = false
required-features = ["bench"]

[[bench]]
name = "microbench_row_comparison"
harness = false

[[bench]]
name = "bench_write"
harness = false
required-features = ["bench"]

[lints.rust]
unexpected_cfgs = { level = "warn", check-cfg = ['cfg(profiling_enabled)'] }

[features]
<<<<<<< HEAD
default = ["storage-fs"]
storage-all = ["storage-fs", "storage-s3"]

storage-fs = ["opendal/services-fs", "iceberg/storage-fs"]
storage-s3 = ["opendal/services-s3", "iceberg/storage-s3", "aws-sdk-s3"]
=======
bench = []
>>>>>>> 7a6be46d
<|MERGE_RESOLUTION|>--- conflicted
+++ resolved
@@ -30,11 +30,7 @@
 uuid = { workspace = true }
 
 [dev-dependencies]
-<<<<<<< HEAD
-=======
-aws-sdk-s3 = "1.14"
 criterion = "0.5.1"
->>>>>>> 7a6be46d
 mockall = "0.13"
 pprof = { version = "0.14", features = ["flamegraph"] }
 rand = "0.9.1"
@@ -64,12 +60,10 @@
 unexpected_cfgs = { level = "warn", check-cfg = ['cfg(profiling_enabled)'] }
 
 [features]
-<<<<<<< HEAD
 default = ["storage-fs"]
 storage-all = ["storage-fs", "storage-s3"]
 
 storage-fs = ["opendal/services-fs", "iceberg/storage-fs"]
 storage-s3 = ["opendal/services-s3", "iceberg/storage-s3", "aws-sdk-s3"]
-=======
-bench = []
->>>>>>> 7a6be46d
+
+bench = []