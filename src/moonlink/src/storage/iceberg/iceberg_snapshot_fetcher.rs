--- conflicted
+++ resolved
@@ -20,15 +20,7 @@
 
 impl IcebergSnapshotFetcher {
     pub async fn new(config: IcebergTableConfig) -> Result<Self> {
-<<<<<<< HEAD
-        let catalog = catalog_utils::create_catalog_without_schema(
-            config.data_accessor_config.clone(),
-            config.metadata_accessor_config.clone(),
-        )
-        .await?;
-=======
         let catalog = catalog_utils::create_catalog_without_schema(config.clone()).await?;
->>>>>>> b76be85a
         Ok(Self { config, catalog })
     }
 }
