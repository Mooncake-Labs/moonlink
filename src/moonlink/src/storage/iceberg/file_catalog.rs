--- conflicted
+++ resolved
@@ -156,7 +156,6 @@
         path.to_str().unwrap().to_string()
     }
 
-<<<<<<< HEAD
     /// Load metadata and its location foe the given table.
     pub(super) async fn load_metadata(
         &self,
@@ -188,17 +187,6 @@
         let metadata = self.load_table_metadata(&metadata_filepath).await?;
 
         Ok((metadata_filepath, metadata))
-=======
-    /// Validate table commit requirements.
-    fn validate_table_requirements(
-        table_requirements: Vec<TableRequirement>,
-        table_metadata: &TableMetadata,
-    ) -> IcebergResult<()> {
-        for cur_requirement in table_requirements.into_iter() {
-            cur_requirement.check(Some(table_metadata))?;
-        }
-        Ok(())
->>>>>>> b943761c
     }
 
     /// This is a hack function to work-around iceberg-rust.
