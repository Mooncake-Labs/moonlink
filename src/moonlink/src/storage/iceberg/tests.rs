--- conflicted
+++ resolved
@@ -5,15 +5,12 @@
 use crate::storage::iceberg::iceberg_table_manager::TableManager;
 #[cfg(feature = "storage-s3")]
 use crate::storage::iceberg::s3_test_utils;
-<<<<<<< HEAD
 use crate::storage::index::persisted_bucket_hash_map::FileIndexMergeConfig;
-=======
 use crate::storage::iceberg::test_utils::{
     check_deletion_vector_consistency_for_snapshot, create_table_and_iceberg_manager,
     create_test_arrow_schema, create_test_table_metadata, load_arrow_batch,
     validate_recovered_snapshot,
 };
->>>>>>> 2d6fa1d6
 use crate::storage::index::persisted_bucket_hash_map::GlobalIndex;
 use crate::storage::index::Index;
 use crate::storage::index::MooncakeIndex;
@@ -279,10 +276,9 @@
     // Write third snapshot to iceberg table, with file indices to add and remove.
     let iceberg_snapshot_payload = IcebergSnapshotPayload {
         flush_lsn: 2,
-<<<<<<< HEAD
         import_payload: IcebergSnapshotImportPayload {
             data_files: vec![],
-            new_deletion_vector: vec![],
+            new_deletion_vector: HashMap::new(),
             file_indices: vec![],
         },
         index_merge_payload: IcebergSnapshotIndexMergePayload {
@@ -292,15 +288,6 @@
             ])],
             old_file_indices_to_remove: vec![file_indice_1.clone(), file_indice_2.clone()],
         },
-=======
-        data_files: vec![],
-        new_deletion_vector: HashMap::new(),
-        file_indices_to_import: vec![test_global_index(vec![
-            data_file_1.clone(),
-            data_file_2.clone(),
-        ])],
-        file_indices_to_remove: vec![file_indice_1.clone(), file_indice_2.clone()],
->>>>>>> 2d6fa1d6
     };
     iceberg_table_manager
         .sync_snapshot(iceberg_snapshot_payload)
@@ -524,22 +511,15 @@
         IcebergTableManager::new(mooncake_table_metadata.clone(), config.clone())?;
     let iceberg_snapshot_payload = IcebergSnapshotPayload {
         flush_lsn: 0,
-<<<<<<< HEAD
         import_payload: IcebergSnapshotImportPayload {
             data_files: vec![],
-            new_deletion_vector: vec![],
+            new_deletion_vector: HashMap::new(),
             file_indices: vec![],
         },
         index_merge_payload: IcebergSnapshotIndexMergePayload {
             new_file_indices_to_import: vec![],
             old_file_indices_to_remove: vec![],
         },
-=======
-        data_files: vec![],
-        new_deletion_vector: HashMap::new(),
-        file_indices_to_import: vec![],
-        file_indices_to_remove: vec![],
->>>>>>> 2d6fa1d6
     };
     iceberg_table_manager
         .sync_snapshot(iceberg_snapshot_payload)
