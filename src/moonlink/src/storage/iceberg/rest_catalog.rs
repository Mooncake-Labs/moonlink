use super::moonlink_catalog::{CatalogAccess, PuffinBlobType, PuffinWrite};
use super::puffin_writer_proxy::{
    append_puffin_metadata_and_rewrite, get_puffin_metadata_and_close, PuffinBlobMetadataProxy,
};
use crate::storage::filesystem::accessor_config::AccessorConfig;
use crate::storage::iceberg::catalog_utils::{reflect_table_updates, validate_table_requirements};
use crate::storage::iceberg::iceberg_table_config::RestCatalogConfig;
<<<<<<< HEAD
use crate::storage::iceberg::moonlink_catalog::SchemaUpdate;
use async_trait::async_trait;
use iceberg::puffin::PuffinWriter;
use iceberg::spec::Schema as IcebergSchema;
=======
use crate::storage::iceberg::io_utils as iceberg_io_utils;
use crate::storage::iceberg::moonlink_catalog::SchemaUpdate;
use crate::storage::iceberg::table_commit_proxy::TableCommitProxy;
use async_trait::async_trait;
use iceberg::io::FileIO;
use iceberg::puffin::PuffinWriter;
use iceberg::spec::TableMetadataBuilder;
use iceberg::spec::{Schema as IcebergSchema, TableMetadata};
>>>>>>> b76be85a
use iceberg::table::Table;
use iceberg::CatalogBuilder;
use iceberg::Result as IcebergResult;
use iceberg::{Catalog, Namespace, NamespaceIdent, TableCommit, TableCreation, TableIdent};
use iceberg_catalog_rest::{
    RestCatalog as IcebergRestCatalog, RestCatalogBuilder as IcebergRestCatalogBuilder,
    REST_CATALOG_PROP_URI, REST_CATALOG_PROP_WAREHOUSE,
};
use std::collections::{HashMap, HashSet};
<<<<<<< HEAD

use crate::AccessorConfig;

use super::moonlink_catalog::{PuffinBlobType, PuffinWrite};
=======
>>>>>>> b76be85a

#[derive(Debug)]
pub struct RestCatalog {
    pub(crate) catalog: IcebergRestCatalog,
    file_io: FileIO,
    warehouse_location: String,
    ///
    /// Maps from "puffin filepath" to "puffin blob metadata".
    deletion_vector_blobs_to_add: HashMap<String, Vec<PuffinBlobMetadataProxy>>,
    file_index_blobs_to_add: HashMap<String, Vec<PuffinBlobMetadataProxy>>,
    /// A vector of "puffin filepath"s.
    puffin_blobs_to_remove: HashSet<String>,
    /// A set of data files to remove, along with their corresponding deletion vectors and file indices.
    data_files_to_remove: HashSet<String>,
}

impl RestCatalog {
<<<<<<< HEAD
    pub async fn new(
        mut config: RestCatalogConfig,
        _accessor_config: AccessorConfig,
=======
    #[allow(dead_code)]
    pub async fn new(
        mut config: RestCatalogConfig,
        accessor_config: AccessorConfig,
>>>>>>> b76be85a
    ) -> IcebergResult<Self> {
        let builder = IcebergRestCatalogBuilder::default();
        config
            .props
            .insert(REST_CATALOG_PROP_URI.to_string(), config.uri);
        config.props.insert(
            REST_CATALOG_PROP_WAREHOUSE.to_string(),
            config.warehouse.clone(),
        );
        let warehouse_location = config.warehouse.clone();
        let catalog = builder.load(config.name, config.props).await?;
        let file_io = iceberg_io_utils::create_file_io(&accessor_config)?;
        Ok(Self {
            catalog,
            file_io,
            warehouse_location,
            deletion_vector_blobs_to_add: HashMap::new(),
            file_index_blobs_to_add: HashMap::new(),
            puffin_blobs_to_remove: HashSet::new(),
            data_files_to_remove: HashSet::new(),
        })
    }
}

#[async_trait]
impl Catalog for RestCatalog {
    async fn list_namespaces(
        &self,
        _parent: Option<&NamespaceIdent>,
    ) -> IcebergResult<Vec<NamespaceIdent>> {
        todo!("list namespaces is not supported");
    }
    async fn create_namespace(
        &self,
        namespace_ident: &iceberg::NamespaceIdent,
        properties: HashMap<String, String>,
    ) -> IcebergResult<iceberg::Namespace> {
        self.catalog
            .create_namespace(namespace_ident, properties)
            .await
    }

    async fn get_namespace(&self, _namespace_ident: &NamespaceIdent) -> IcebergResult<Namespace> {
        todo!("get namespace is not supported");
    }

    async fn namespace_exists(&self, namespace_ident: &NamespaceIdent) -> IcebergResult<bool> {
        self.catalog.namespace_exists(namespace_ident).await
    }

    async fn drop_namespace(&self, namespace_ident: &NamespaceIdent) -> IcebergResult<()> {
        self.catalog.drop_namespace(namespace_ident).await
    }

    async fn list_tables(
        &self,
        namespace_ident: &NamespaceIdent,
    ) -> IcebergResult<Vec<TableIdent>> {
        self.catalog.list_tables(namespace_ident).await
    }

    async fn update_namespace(
        &self,
        _namespace_ident: &NamespaceIdent,
        _properties: HashMap<String, String>,
    ) -> IcebergResult<()> {
        todo!("Update namespace is not supported");
    }

    async fn create_table(
        &self,
        namespace_ident: &NamespaceIdent,
        creation: TableCreation,
    ) -> IcebergResult<Table> {
        self.catalog.create_table(namespace_ident, creation).await
    }

    async fn load_table(&self, table_ident: &TableIdent) -> IcebergResult<Table> {
        self.catalog.load_table(table_ident).await
    }

    async fn drop_table(&self, table: &TableIdent) -> IcebergResult<()> {
        self.catalog.drop_table(table).await
    }

    async fn table_exists(&self, table: &TableIdent) -> IcebergResult<bool> {
        self.catalog.table_exists(table).await
    }

    async fn rename_table(&self, _src: &TableIdent, _dest: &TableIdent) -> IcebergResult<()> {
        todo!("rename table is not supported");
    }

    /// Transaction commit:
    /// - sdk write metadata file and manifest file
    /// - catalog check requirement
    /// - catalog craft request body
    /// - catalog commit
    async fn update_table(&self, mut commit: TableCommit) -> IcebergResult<Table> {
        let table = self.load_table(commit.identifier()).await?;
        let metadata = table.metadata();
        let requirements = commit.take_requirements();
        validate_table_requirements(requirements.clone(), metadata)?;

        let builder = TableMetadataBuilder::new_from_metadata(metadata.clone(), None);
        let updates = commit.take_updates();
        let builder = reflect_table_updates(builder, updates)?;
        let build_result = builder.build()?;

        // Rewrite manifest list/entries to append puffin metadata and handle removals before commit
        append_puffin_metadata_and_rewrite(
            &build_result.metadata,
            &self.file_io,
            &self.deletion_vector_blobs_to_add,
            &self.file_index_blobs_to_add,
            &self.data_files_to_remove,
            &self.puffin_blobs_to_remove,
        )
        .await?;

        let normalized_updates = build_result.changes;

        // Repackage normalized updates and original requirements into a TableCommit
        // and delegate to the underlying REST catalog implementation.
        let new_commit = TableCommitProxy {
            ident: commit.identifier().clone(),
            requirements,
            updates: normalized_updates,
        }
        .take_as_table_commit();

        let table = self.catalog.update_table(new_commit).await?;
        Ok(table)
    }

    async fn register_table(
        &self,
        __table: &TableIdent,
        _metadata_location: String,
    ) -> IcebergResult<Table> {
        todo!("register existing table is not supported")
    }
}

#[async_trait]
impl PuffinWrite for RestCatalog {
    async fn record_puffin_metadata_and_close(
        &mut self,
<<<<<<< HEAD
        _puffin_filepath: String,
        _puffin_writer: PuffinWriter,
        _puffin_blob_type: PuffinBlobType,
    ) -> IcebergResult<()> {
        todo!("record puffin metadata and close is not supported")
    }

    fn set_data_files_to_remove(&mut self, _data_files: HashSet<String>) {
        todo!("set data files to remove is not supported")
    }

    fn set_index_puffin_files_to_remove(&mut self, _puffin_filepaths: HashSet<String>) {
        todo!("set index puffin files to remove is not supported")
    }

    fn clear_puffin_metadata(&mut self) {
        todo!("clear puffin metadata is not supported")
=======
        puffin_filepath: String,
        puffin_writer: PuffinWriter,
        puffin_blob_type: PuffinBlobType,
    ) -> IcebergResult<()> {
        let puffin_metadata = get_puffin_metadata_and_close(puffin_writer).await?;
        match &puffin_blob_type {
            PuffinBlobType::DeletionVector => self
                .deletion_vector_blobs_to_add
                .insert(puffin_filepath, puffin_metadata),
            PuffinBlobType::FileIndex => self
                .file_index_blobs_to_add
                .insert(puffin_filepath, puffin_metadata),
        };
        Ok(())
    }

    fn set_data_files_to_remove(&mut self, data_files: HashSet<String>) {
        assert!(self.data_files_to_remove.is_empty());
        self.data_files_to_remove = data_files;
    }

    fn set_index_puffin_files_to_remove(&mut self, puffin_filepaths: HashSet<String>) {
        assert!(self.puffin_blobs_to_remove.is_empty());
        self.puffin_blobs_to_remove = puffin_filepaths;
    }

    fn clear_puffin_metadata(&mut self) {
        self.deletion_vector_blobs_to_add.clear();
        self.file_index_blobs_to_add.clear();
        self.puffin_blobs_to_remove.clear();
        self.data_files_to_remove.clear();
>>>>>>> b76be85a
    }
}

#[async_trait]
impl SchemaUpdate for RestCatalog {
    async fn update_table_schema(
        &mut self,
        _new_schema: IcebergSchema,
        _table_ident: TableIdent,
    ) -> IcebergResult<Table> {
        todo!("update table schema is not supported")
    }
<<<<<<< HEAD
=======
}

#[async_trait]
impl CatalogAccess for RestCatalog {
    fn get_warehouse_location(&self) -> &str {
        &self.warehouse_location
    }

    async fn load_metadata(
        &self,
        table_ident: &TableIdent,
    ) -> IcebergResult<(String /*metadata_filepath*/, TableMetadata)> {
        let table = self.catalog.load_table(table_ident).await?;
        let metadata = table.metadata().clone();
        let metadata_location = table
            .metadata_location()
            .map(|s| s.to_string())
            .unwrap_or_default();
        Ok((metadata_location, metadata))
    }
>>>>>>> b76be85a
}<|MERGE_RESOLUTION|>--- conflicted
+++ resolved
@@ -5,12 +5,6 @@
 use crate::storage::filesystem::accessor_config::AccessorConfig;
 use crate::storage::iceberg::catalog_utils::{reflect_table_updates, validate_table_requirements};
 use crate::storage::iceberg::iceberg_table_config::RestCatalogConfig;
-<<<<<<< HEAD
-use crate::storage::iceberg::moonlink_catalog::SchemaUpdate;
-use async_trait::async_trait;
-use iceberg::puffin::PuffinWriter;
-use iceberg::spec::Schema as IcebergSchema;
-=======
 use crate::storage::iceberg::io_utils as iceberg_io_utils;
 use crate::storage::iceberg::moonlink_catalog::SchemaUpdate;
 use crate::storage::iceberg::table_commit_proxy::TableCommitProxy;
@@ -19,7 +13,6 @@
 use iceberg::puffin::PuffinWriter;
 use iceberg::spec::TableMetadataBuilder;
 use iceberg::spec::{Schema as IcebergSchema, TableMetadata};
->>>>>>> b76be85a
 use iceberg::table::Table;
 use iceberg::CatalogBuilder;
 use iceberg::Result as IcebergResult;
@@ -29,13 +22,6 @@
     REST_CATALOG_PROP_URI, REST_CATALOG_PROP_WAREHOUSE,
 };
 use std::collections::{HashMap, HashSet};
-<<<<<<< HEAD
-
-use crate::AccessorConfig;
-
-use super::moonlink_catalog::{PuffinBlobType, PuffinWrite};
-=======
->>>>>>> b76be85a
 
 #[derive(Debug)]
 pub struct RestCatalog {
@@ -53,16 +39,9 @@
 }
 
 impl RestCatalog {
-<<<<<<< HEAD
-    pub async fn new(
-        mut config: RestCatalogConfig,
-        _accessor_config: AccessorConfig,
-=======
-    #[allow(dead_code)]
     pub async fn new(
         mut config: RestCatalogConfig,
         accessor_config: AccessorConfig,
->>>>>>> b76be85a
     ) -> IcebergResult<Self> {
         let builder = IcebergRestCatalogBuilder::default();
         config
@@ -211,25 +190,6 @@
 impl PuffinWrite for RestCatalog {
     async fn record_puffin_metadata_and_close(
         &mut self,
-<<<<<<< HEAD
-        _puffin_filepath: String,
-        _puffin_writer: PuffinWriter,
-        _puffin_blob_type: PuffinBlobType,
-    ) -> IcebergResult<()> {
-        todo!("record puffin metadata and close is not supported")
-    }
-
-    fn set_data_files_to_remove(&mut self, _data_files: HashSet<String>) {
-        todo!("set data files to remove is not supported")
-    }
-
-    fn set_index_puffin_files_to_remove(&mut self, _puffin_filepaths: HashSet<String>) {
-        todo!("set index puffin files to remove is not supported")
-    }
-
-    fn clear_puffin_metadata(&mut self) {
-        todo!("clear puffin metadata is not supported")
-=======
         puffin_filepath: String,
         puffin_writer: PuffinWriter,
         puffin_blob_type: PuffinBlobType,
@@ -261,7 +221,6 @@
         self.file_index_blobs_to_add.clear();
         self.puffin_blobs_to_remove.clear();
         self.data_files_to_remove.clear();
->>>>>>> b76be85a
     }
 }
 
@@ -274,8 +233,6 @@
     ) -> IcebergResult<Table> {
         todo!("update table schema is not supported")
     }
-<<<<<<< HEAD
-=======
 }
 
 #[async_trait]
@@ -296,5 +253,4 @@
             .unwrap_or_default();
         Ok((metadata_location, metadata))
     }
->>>>>>> b76be85a
 }