--- conflicted
+++ resolved
@@ -81,16 +81,7 @@
     ) -> IcebergResult<IcebergTableManager> {
         let iceberg_schema =
             iceberg::arrow::arrow_schema_to_schema(mooncake_table_metadata.schema.as_ref())?;
-<<<<<<< HEAD
-        let catalog = catalog_utils::create_catalog(
-            config.data_accessor_config.clone(),
-            config.metadata_accessor_config.clone(),
-            iceberg_schema,
-        )
-        .await?;
-=======
         let catalog = catalog_utils::create_catalog(config.clone(), iceberg_schema).await?;
->>>>>>> b76be85a
         Ok(Self {
             snapshot_loaded: false,
             config,
