/// This module contains parquet related constants and utils.
use parquet::basic::Compression;
use parquet::file::properties::{WriterProperties, WriterPropertiesBuilder};

/// Default compression.
const DEFAULT_COMPRESSION: Compression = parquet::basic::Compression::SNAPPY;

/// Default row group size from duckdb.
const DEFAULT_ROW_GROUP_SIZE: usize = 122880;

/// Default false positive probability (fpp).
const DEFAULT_FPP: f64 = 0.01;

fn get_default_parquet_properties_builder() -> WriterPropertiesBuilder {
    WriterProperties::builder()
        .set_compression(DEFAULT_COMPRESSION)
        .set_dictionary_enabled(true)
        .set_dictionary_page_size_limit(DEFAULT_ROW_GROUP_SIZE / 100)
        .set_writer_version(parquet::file::properties::WriterVersion::PARQUET_1_0)
}

pub(crate) fn get_default_parquet_properties() -> WriterProperties {
    let builder = get_default_parquet_properties_builder();
    builder.build()
}

/// Parquet option for already compacted files.
pub(crate) fn get_parquet_properties_for_compaction(row_num: usize) -> WriterProperties {
    let builder = get_default_parquet_properties_builder();
<<<<<<< HEAD
    builder.set_bloom_filter_ndv(row_num as u64).build()
=======
    builder
        .set_bloom_filter_enabled(true)
        .set_bloom_filter_fpp(DEFAULT_FPP)
        .build()
>>>>>>> ec96a927
}<|MERGE_RESOLUTION|>--- conflicted
+++ resolved
@@ -27,12 +27,8 @@
 /// Parquet option for already compacted files.
 pub(crate) fn get_parquet_properties_for_compaction(row_num: usize) -> WriterProperties {
     let builder = get_default_parquet_properties_builder();
-<<<<<<< HEAD
-    builder.set_bloom_filter_ndv(row_num as u64).build()
-=======
     builder
-        .set_bloom_filter_enabled(true)
+        .set_bloom_filter_ndv(row_num as u64)
         .set_bloom_filter_fpp(DEFAULT_FPP)
         .build()
->>>>>>> ec96a927
 }