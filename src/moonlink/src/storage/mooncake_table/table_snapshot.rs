use crate::storage::iceberg::puffin_utils::PuffinBlobRef;
use crate::storage::index::persisted_bucket_hash_map::GlobalIndex;
/// Items needed for iceberg snapshot.
use crate::storage::index::FileIndex as MooncakeFileIndex;
use crate::storage::mooncake_table::delete_vector::BatchDeletionVector;
use crate::storage::mooncake_table::replay::replay_events::BackgroundEventId;
use crate::storage::mooncake_table::TableMetadata as MooncakeTableMetadata;
use crate::storage::storage_utils::FileId;
use crate::storage::storage_utils::MooncakeDataFileRef;
use crate::storage::TableManager;

use std::collections::{HashMap, HashSet};
use std::sync::Arc;

////////////////////////////
/// Iceberg snapshot payload
////////////////////////////
///
/// Iceberg snapshot payload by write operations.
#[derive(Clone, Default)]
pub struct IcebergSnapshotImportPayload {
    /// New data files to introduce to the iceberg table.
    pub(crate) data_files: Vec<MooncakeDataFileRef>,
    /// Maps from data filepath to its latest deletion vector.
    pub(crate) new_deletion_vector: HashMap<MooncakeDataFileRef, BatchDeletionVector>,
    /// New file indices to import.
    pub(crate) file_indices: Vec<MooncakeFileIndex>,
}

impl std::fmt::Debug for IcebergSnapshotImportPayload {
    fn fmt(&self, f: &mut std::fmt::Formatter<'_>) -> std::fmt::Result {
        f.debug_struct("IcebergSnapshotImportPayload")
            .field("data files count", &self.data_files.len())
            .field("new deletion vector count", &self.new_deletion_vector.len())
            .field("file indices count", &self.file_indices.len())
            .finish()
    }
}

/// Iceberg snapshot payload by index merge operations.
#[derive(Clone, Default)]
pub struct IcebergSnapshotIndexMergePayload {
    /// New file indices to import to the iceberg table.
    pub(crate) new_file_indices_to_import: Vec<MooncakeFileIndex>,
    /// Merged file indices to remove from the iceberg table.
    pub(crate) old_file_indices_to_remove: Vec<MooncakeFileIndex>,
}

impl IcebergSnapshotIndexMergePayload {
    /// Return whether the payload is empty.
    pub fn is_empty(&self) -> bool {
        if self.new_file_indices_to_import.is_empty() {
            assert!(self.old_file_indices_to_remove.is_empty());
            return true;
        }

        assert!(!self.old_file_indices_to_remove.is_empty());
        false
    }
}

impl std::fmt::Debug for IcebergSnapshotIndexMergePayload {
    fn fmt(&self, f: &mut std::fmt::Formatter<'_>) -> std::fmt::Result {
        f.debug_struct("IcebergSnapshotIndexMergePayload")
            .field(
                "new file indices to import count",
                &self.new_file_indices_to_import.len(),
            )
            .field(
                "old file indices to remove count",
                &self.old_file_indices_to_remove.len(),
            )
            .finish()
    }
}

/// Iceberg snapshot payload by data file compaction operations.
#[derive(Clone, Default)]
pub struct IcebergSnapshotDataCompactionPayload {
    /// New data files to import to the iceberg table.
    pub(crate) new_data_files_to_import: Vec<MooncakeDataFileRef>,
    /// Old data files to remove from the iceberg table.
    pub(crate) old_data_files_to_remove: Vec<MooncakeDataFileRef>,
    /// New file indices to import to the iceberg table.
    pub(crate) new_file_indices_to_import: Vec<MooncakeFileIndex>,
    /// Old file indices to remove from the iceberg table.
    pub(crate) old_file_indices_to_remove: Vec<MooncakeFileIndex>,
}

impl std::fmt::Debug for IcebergSnapshotDataCompactionPayload {
    fn fmt(&self, f: &mut std::fmt::Formatter<'_>) -> std::fmt::Result {
        f.debug_struct("IcebergSnapshotDataCompactionPayload")
            .field(
                "new data files to import count",
                &self.new_data_files_to_import.len(),
            )
            .field(
                "old data files to remove count",
                &self.old_data_files_to_remove.len(),
            )
            .field(
                "new file indices to import count",
                &self.new_file_indices_to_import.len(),
            )
            .field(
                "old file indices to remove count",
                &self.old_file_indices_to_remove.len(),
            )
            .finish()
    }
}

impl IcebergSnapshotDataCompactionPayload {
    /// Return whether data compaction payload is empty.
    pub fn is_empty(&self) -> bool {
        if self.old_data_files_to_remove.is_empty() {
            assert!(self.new_data_files_to_import.is_empty());
            assert!(self.new_file_indices_to_import.is_empty());
            assert!(self.old_file_indices_to_remove.is_empty());
            return true;
        }

        assert!(!self.old_file_indices_to_remove.is_empty());
        false
    }
}

#[derive(Clone)]
pub struct IcebergSnapshotPayload {
    /// Background event id.
    pub(crate) id: BackgroundEventId,
    /// UUID for the current persistence operation, used for observability purpose.
    pub(crate) uuid: uuid::Uuid,
    /// Flush LSN.
    pub(crate) flush_lsn: u64,
    /// Committed deletion logs included in the current iceberg snapshot persistence operation, which is used to prune after persistence completion.
    pub(crate) committed_deletion_logs: HashSet<(FileId, usize /*row idx*/)>,
    /// New mooncake table schema.
    pub(crate) new_table_schema: Option<Arc<MooncakeTableMetadata>>,
    /// Payload by import operations.
    pub(crate) import_payload: IcebergSnapshotImportPayload,
    /// Payload by index merge operations.
    pub(crate) index_merge_payload: IcebergSnapshotIndexMergePayload,
    /// Payload by data file compaction operations.
    pub(crate) data_compaction_payload: IcebergSnapshotDataCompactionPayload,
}

impl std::fmt::Debug for IcebergSnapshotPayload {
    fn fmt(&self, f: &mut std::fmt::Formatter<'_>) -> std::fmt::Result {
        f.debug_struct("IcebergSnapshotPayload")
            .field("id", &self.id)
            .field("uuid", &self.uuid)
            .field("flush_lsn", &self.flush_lsn)
            .field(
                "committed deletion logs count",
                &self.committed_deletion_logs.len(),
            )
            .field("import payload", &self.import_payload)
            .field("index merge payload", &self.index_merge_payload)
            .field("data compaction payload", &self.data_compaction_payload)
            .finish()
    }
}

impl IcebergSnapshotPayload {
    /// Get the number of new files created in iceberg table.
    pub fn get_new_file_ids_num(&self) -> u32 {
        // Only deletion vector puffin blobs create files with new file ids.
        self.import_payload.new_deletion_vector.len() as u32
    }

    /// Return whether the payload contains table maintenance content.
    pub fn contains_table_maintenance_payload(&self) -> bool {
        if !self.index_merge_payload.is_empty() {
            return true;
        }
        if !self.data_compaction_payload.is_empty() {
            return true;
        }
        false
    }

    /// Get all new data files reference.
    #[cfg(any(test, debug_assertions))]
    pub fn get_new_data_files(&self) -> Vec<MooncakeDataFileRef> {
        let mut new_data_files = vec![];
        new_data_files.extend(self.import_payload.data_files.clone());
        new_data_files.extend(
            self.data_compaction_payload
                .new_data_files_to_import
                .clone(),
        );
        new_data_files
    }

    /// Get all old data files reference.
    #[cfg(any(test, debug_assertions))]
    pub fn get_old_data_files(&self) -> Vec<MooncakeDataFileRef> {
        let mut old_data_files = vec![];
        old_data_files.extend(
            self.data_compaction_payload
                .old_data_files_to_remove
                .clone(),
        );
        old_data_files
    }

    /// Get all new file indices reference.
    #[cfg(any(test, debug_assertions))]
    pub fn get_new_file_indices(&self) -> Vec<MooncakeFileIndex> {
        let mut new_file_indices = vec![];
        new_file_indices.extend(self.import_payload.file_indices.clone());
        new_file_indices.extend(self.index_merge_payload.new_file_indices_to_import.clone());
        new_file_indices.extend(
            self.data_compaction_payload
                .new_file_indices_to_import
                .clone(),
        );
        new_file_indices
    }

    /// Get all old file indices reference.
    #[cfg(any(test, debug_assertions))]
    pub fn get_old_file_indices(&self) -> Vec<MooncakeFileIndex> {
        let mut old_file_indices = vec![];
        old_file_indices.extend(self.index_merge_payload.old_file_indices_to_remove.clone());
        old_file_indices.extend(
            self.data_compaction_payload
                .old_file_indices_to_remove
                .clone(),
        );
        old_file_indices
    }
}

////////////////////////////
/// Iceberg snapshot result
////////////////////////////
///
/// Iceberg snapshot import result.
#[derive(Clone, Default)]
pub struct IcebergSnapshotImportResult {
    /// Persisted data files.
    pub(crate) new_data_files: Vec<MooncakeDataFileRef>,
    /// Persisted puffin blob reference.
    pub(crate) puffin_blob_ref: HashMap<FileId, PuffinBlobRef>,
    /// Imported file indices.
    pub(crate) new_file_indices: Vec<MooncakeFileIndex>,
}

impl IcebergSnapshotImportResult {
    /// Return whether import result is empty.
    pub fn is_empty(&self) -> bool {
        self.new_data_files.is_empty()
            && self.puffin_blob_ref.is_empty()
            && self.new_file_indices.is_empty()
    }
}

impl std::fmt::Debug for IcebergSnapshotImportResult {
    fn fmt(&self, f: &mut std::fmt::Formatter<'_>) -> std::fmt::Result {
        f.debug_struct("IcebergSnapshotImportResult")
            .field("new data file count", &self.new_data_files.len())
            .field("new file indices count", &self.new_file_indices.len())
            .field("puffin blob ref count", &self.puffin_blob_ref.len())
            .finish()
    }
}

/// Iceberg snapshot index merge result.
#[derive(Clone, Default)]
pub struct IcebergSnapshotIndexMergeResult {
    /// New file indices which are imported the iceberg table.
    pub(crate) new_file_indices_imported: Vec<MooncakeFileIndex>,
    /// Merged file indices which are removed from the iceberg table.
    pub(crate) old_file_indices_removed: Vec<MooncakeFileIndex>,
}

impl IcebergSnapshotIndexMergeResult {
    /// Return whether index merge result is empty.
    pub fn is_empty(&self) -> bool {
        if self.new_file_indices_imported.is_empty() {
            assert!(self.old_file_indices_removed.is_empty());
            return true;
        }

        assert!(!self.old_file_indices_removed.is_empty());
        false
    }
}

impl std::fmt::Debug for IcebergSnapshotIndexMergeResult {
    fn fmt(&self, f: &mut std::fmt::Formatter<'_>) -> std::fmt::Result {
        f.debug_struct("IcebergSnapshotIndexMergeResult")
            .field(
                "new file indices imported count",
                &self.new_file_indices_imported.len(),
            )
            .field(
                "old file indices removed count",
                &self.old_file_indices_removed.len(),
            )
            .finish()
    }
}

/// Iceberg snapshot data file compaction result.
#[derive(Clone, Default)]
pub struct IcebergSnapshotDataCompactionResult {
    /// New data files which are importedthe iceberg table.
    pub(crate) new_data_files_imported: Vec<MooncakeDataFileRef>,
    /// Old data files which are removed from the iceberg table.
    pub(crate) old_data_files_removed: Vec<MooncakeDataFileRef>,
    /// New file indices to import to the iceberg table.
    pub(crate) new_file_indices_imported: Vec<MooncakeFileIndex>,
    /// Old data files to remove from the iceberg table.
    pub(crate) old_file_indices_removed: Vec<MooncakeFileIndex>,
}

impl IcebergSnapshotDataCompactionResult {
    /// Return whether data compaction result is empty.
    pub fn is_empty(&self) -> bool {
        if self.old_data_files_removed.is_empty() {
            assert!(self.new_data_files_imported.is_empty());
            assert!(self.new_file_indices_imported.is_empty());
            assert!(self.old_file_indices_removed.is_empty());
            return true;
        }

        assert!(!self.old_data_files_removed.is_empty());
        false
    }
}

impl std::fmt::Debug for IcebergSnapshotDataCompactionResult {
    fn fmt(&self, f: &mut std::fmt::Formatter<'_>) -> std::fmt::Result {
        f.debug_struct("IcebergSnapshotDataCompactionResult")
            .field(
                "new data files imported count",
                &self.new_data_files_imported.len(),
            )
            .field(
                "old data files removed count",
                &self.old_data_files_removed.len(),
            )
            .field(
                "new file indices imported count",
                &self.new_file_indices_imported.len(),
            )
            .field(
                "old file indices removed count",
                &self.old_file_indices_removed.len(),
            )
            .finish()
    }
}

pub struct IcebergSnapshotResult {
    /// Table event id.
    pub(crate) id: BackgroundEventId,
    /// UUID for the current persistence operation, used for observability purpose.
    pub(crate) uuid: uuid::Uuid,
    /// Background event id.
    pub(crate) id: BackgroundEventId,
    /// Table manager is (1) not `Sync` safe; (2) only used at iceberg snapshot creation, so we `move` it around every snapshot.
    pub(crate) table_manager: Option<Box<dyn TableManager>>,
    /// Iceberg flush LSN.
    pub(crate) flush_lsn: u64,
    /// Mooncake schema sync-ed to iceberg.
    pub(crate) new_table_schema: Option<Arc<MooncakeTableMetadata>>,
    /// Committed deletion logs included in the current iceberg snapshot persistence operation, which is used to prune after persistence completion.
    pub(crate) committed_deletion_logs: HashSet<(FileId, usize /*row idx*/)>,
    /// Iceberg import result.
    pub(crate) import_result: IcebergSnapshotImportResult,
    /// Iceberg index merge result.
    pub(crate) index_merge_result: IcebergSnapshotIndexMergeResult,
    /// Iceberg data file compaction result.
    pub(crate) data_compaction_result: IcebergSnapshotDataCompactionResult,
}

impl Clone for IcebergSnapshotResult {
    fn clone(&self) -> Self {
        IcebergSnapshotResult {
            id: self.id,
            uuid: self.uuid,
            id: self.id,
            table_manager: None,
            flush_lsn: self.flush_lsn,
            new_table_schema: self.new_table_schema.clone(),
            committed_deletion_logs: self.committed_deletion_logs.clone(),
            import_result: self.import_result.clone(),
            index_merge_result: self.index_merge_result.clone(),
            data_compaction_result: self.data_compaction_result.clone(),
        }
    }
}

impl IcebergSnapshotResult {
    /// Return whether iceberg snapshot result contains table maintenance persistence result.
    pub fn contains_maintenance_result(&self) -> bool {
        if !self.index_merge_result.is_empty() {
            return true;
        }
        if !self.data_compaction_result.is_empty() {
            return true;
        }
        false
    }
}

impl std::fmt::Debug for IcebergSnapshotResult {
    fn fmt(&self, f: &mut std::fmt::Formatter<'_>) -> std::fmt::Result {
        f.debug_struct("IcebergSnapshotResult")
            .field("id", &self.id)
            .field("uuid", &self.uuid)
            .field("id", &self.id)
            .field("flush_lsn", &self.flush_lsn)
            .field(
                "committed deletion log count",
                &self.committed_deletion_logs.len(),
            )
            .field("import_result", &self.import_result)
            .field("index_merge_result", &self.index_merge_result)
            .field("data_compaction_result", &self.data_compaction_result)
            .finish()
    }
}

////////////////////////////
/// Index merge
////////////////////////////
///
#[derive(Clone)]
pub struct FileIndiceMergePayload {
<<<<<<< HEAD
    /// Background event id.
=======
    /// Table event id.
>>>>>>> a58ddc9c
    pub(crate) id: BackgroundEventId,
    /// UUID for current index merge operation, used for observability purpose.
    pub(crate) uuid: uuid::Uuid,
    /// File indices to merge.
    pub(crate) file_indices: HashSet<GlobalIndex>,
}

impl std::fmt::Debug for FileIndiceMergePayload {
    fn fmt(&self, f: &mut std::fmt::Formatter<'_>) -> std::fmt::Result {
        f.debug_struct("FileIndiceMergePayload")
            .field("id", &self.id)
            .field("uuid", &self.uuid)
            .field("file indices count", &self.file_indices.len())
            .finish()
    }
}

#[derive(Clone, Default)]
pub struct FileIndiceMergeResult {
<<<<<<< HEAD
    /// Background event id.
=======
    /// Table event id.
>>>>>>> a58ddc9c
    pub(crate) id: BackgroundEventId,
    /// UUID for current index merge operation, used for observability purpose.
    pub(crate) uuid: uuid::Uuid,
    /// Old file indices being merged.
    pub(crate) old_file_indices: HashSet<GlobalIndex>,
    /// New file indice merged.
    pub(crate) new_file_indices: Vec<GlobalIndex>,
}

impl FileIndiceMergeResult {
    /// Return whether the merge result is not assigned and is empty.
    pub fn is_empty(&self) -> bool {
        if self.old_file_indices.is_empty() {
            assert!(self.new_file_indices.is_empty());
            return true;
        }
        false
    }
}

impl std::fmt::Debug for FileIndiceMergeResult {
    fn fmt(&self, f: &mut std::fmt::Formatter<'_>) -> std::fmt::Result {
        f.debug_struct("FileIndiceMergeResult")
            .field("id", &self.id)
            .field("uuid", &self.uuid)
            .field("old file indices count", &self.old_file_indices.len())
            .field("new file indices count", &self.new_file_indices.len())
            .finish()
    }
}

/// Util functions to take all data files to import.
pub fn take_data_files_to_import(
    snapshot_payload: &mut IcebergSnapshotPayload,
) -> Vec<MooncakeDataFileRef> {
    let mut new_data_files = std::mem::take(&mut snapshot_payload.import_payload.data_files);
    new_data_files.extend(std::mem::take(
        &mut snapshot_payload
            .data_compaction_payload
            .new_data_files_to_import,
    ));
    new_data_files
}

/// Util functions to take all data files to remove.
pub fn take_data_files_to_remove(
    snapshot_payload: &mut IcebergSnapshotPayload,
) -> Vec<MooncakeDataFileRef> {
    std::mem::take(
        &mut snapshot_payload
            .data_compaction_payload
            .old_data_files_to_remove,
    )
}

/// Util functions to take all file indices to import.
pub fn take_file_indices_to_import(
    snapshot_payload: &mut IcebergSnapshotPayload,
) -> Vec<MooncakeFileIndex> {
    let mut new_file_indices = std::mem::take(&mut snapshot_payload.import_payload.file_indices);
    new_file_indices.extend(std::mem::take(
        &mut snapshot_payload
            .index_merge_payload
            .new_file_indices_to_import,
    ));
    new_file_indices.extend(std::mem::take(
        &mut snapshot_payload
            .data_compaction_payload
            .new_file_indices_to_import,
    ));
    new_file_indices
}

/// Util function to take all file indices to remove.
pub fn take_file_indices_to_remove(
    snapshot_payload: &mut IcebergSnapshotPayload,
) -> Vec<MooncakeFileIndex> {
    let mut old_file_indices = std::mem::take(
        &mut snapshot_payload
            .index_merge_payload
            .old_file_indices_to_remove,
    );
    old_file_indices.extend(std::mem::take(
        &mut snapshot_payload
            .data_compaction_payload
            .old_file_indices_to_remove,
    ));
    old_file_indices
}<|MERGE_RESOLUTION|>--- conflicted
+++ resolved
@@ -432,11 +432,7 @@
 ///
 #[derive(Clone)]
 pub struct FileIndiceMergePayload {
-<<<<<<< HEAD
     /// Background event id.
-=======
-    /// Table event id.
->>>>>>> a58ddc9c
     pub(crate) id: BackgroundEventId,
     /// UUID for current index merge operation, used for observability purpose.
     pub(crate) uuid: uuid::Uuid,
@@ -456,11 +452,7 @@
 
 #[derive(Clone, Default)]
 pub struct FileIndiceMergeResult {
-<<<<<<< HEAD
     /// Background event id.
-=======
-    /// Table event id.
->>>>>>> a58ddc9c
     pub(crate) id: BackgroundEventId,
     /// UUID for current index merge operation, used for observability purpose.
     pub(crate) uuid: uuid::Uuid,
