use super::data_batches::{BatchEntry, ColumnStoreBuffer};
use crate::error::Result;
use crate::row::{Identity, MoonlinkRow};
use crate::storage::index::{Index, MemIndex};
use crate::storage::mooncake_table::shared_array::SharedRowBufferSnapshot;
use crate::storage::storage_utils::{RawDeletionRecord, RecordLocation};
use arrow_array::RecordBatch;
use arrow_schema::Schema;
use std::mem::swap;
use std::sync::Arc;

/// MemSlice is a table slice that is stored in memory.
/// It contains a column store buffer for storing data
///
/// MemSlice is Copy-On-Read
/// Reader will create a snapshot of the current state of the table,
/// by applying all deletions to column store buffer
///
pub(super) struct MemSlice {
    /// Column store buffer for storing data
    ///
    column_store: ColumnStoreBuffer,

    /// Mem index for the table
    ///
    mem_index: MemIndex,
}

impl MemSlice {
    pub(super) fn new(schema: Arc<Schema>, max_rows_per_buffer: usize) -> Self {
        Self {
            column_store: ColumnStoreBuffer::new(schema, max_rows_per_buffer),
            mem_index: MemIndex::new(),
        }
    }

<<<<<<< HEAD
    /// Delete the given record from mem slice, and return its location if exists.
    pub(super) fn delete(
        &mut self,
        record: &RawDeletionRecord,
    ) -> Option<(u64 /*batch_id*/, usize /*row_offset*/)> {
=======
    pub(super) fn delete(
        &mut self,
        record: &RawDeletionRecord,
        identity: &Identity,
    ) -> Option<(u64, usize)> {
>>>>>>> 7910e742
        let locations = self.mem_index.find_record(record)?;

        for location in locations {
            // Clone the reference to create an owned copy
            let ret = self
                .column_store
                .delete_row_by_record(record, location, identity);
            if ret.is_some() {
                return ret;
            }
        }
        None
    }

    /// Find the first non-deleted position for a given lookup key
    pub fn find_non_deleted_position(
        &self,
        record: &RawDeletionRecord,
        identity: &Identity,
    ) -> Option<(u64, usize)> {
        let locations = self.mem_index.find_record(record)?;

        for location in locations {
            let ret = self
                .column_store
                .find_valid_row_by_record(record, location, identity);
            if ret.is_some() {
                return ret;
            }
        }
        None
    }

    pub(super) fn append(
        &mut self,
        lookup_key: u64,
        row: MoonlinkRow,
    ) -> Result<Option<(u64, Arc<RecordBatch>)>> {
        let (seg_idx, row_idx, new_batch) = self.column_store.append_row(row)?;
        self.mem_index.insert(lookup_key, (seg_idx, row_idx).into());
        Ok(new_batch)
    }

    pub(super) fn get_num_rows(&self) -> usize {
        self.column_store.get_num_rows()
    }

    #[allow(clippy::type_complexity)]
    pub(super) fn drain(
        &mut self,
    ) -> Result<(Option<(u64, Arc<RecordBatch>)>, Vec<BatchEntry>, MemIndex)> {
        let batch = self.column_store.finalize_current_batch()?;
        let entries = self.column_store.drain();
        let mut index = MemIndex::new();
        swap(&mut index, &mut self.mem_index);
        Ok((batch, entries, index))
    }

    pub(super) fn get_commit_check_point(&self) -> RecordLocation {
        self.column_store.get_commit_check_point()
    }

    pub(super) fn get_latest_rows(&self) -> SharedRowBufferSnapshot {
        self.column_store.get_latest_rows()
    }
}

#[cfg(test)]
mod tests {

    use super::*;
    use crate::row::RowValue;
    use arrow::datatypes::{DataType, Field};
    use arrow_schema::Schema;

    #[test]
    fn test_mem_slice() {
        let schema = Schema::new(vec![
            Field::new("id", DataType::Int32, false),
            Field::new("name", DataType::Utf8, true),
            Field::new("age", DataType::Int32, false),
        ]);
        let mut mem_table = MemSlice::new(Arc::new(schema), 4);

        // Create arrays properly
        mem_table
            .append(
                1,
                MoonlinkRow::new(vec![
                    RowValue::Int32(1),
                    RowValue::ByteArray("John".as_bytes().to_vec()),
                    RowValue::Int32(30),
                ]),
            )
            .unwrap();

        mem_table
            .append(
                2,
                MoonlinkRow::new(vec![
                    RowValue::Int32(2),
                    RowValue::ByteArray("Jane".as_bytes().to_vec()),
                    RowValue::Int32(25),
                ]),
            )
            .unwrap();

        mem_table
            .append(
                3,
                MoonlinkRow::new(vec![
                    RowValue::Int32(3),
                    RowValue::ByteArray("Bob".as_bytes().to_vec()),
                    RowValue::Int32(40),
                ]),
            )
            .unwrap();
        assert_eq!(
            mem_table.delete(
                &RawDeletionRecord {
                    lookup_key: 2,
                    lsn: 0,
                    pos: None,
                    row_identity: None,
                    xact_id: None,
                },
                &Identity::SinglePrimitiveKey(0)
            ),
            Some((0, 1))
        );
        assert_eq!(
            mem_table.delete(
                &RawDeletionRecord {
                    lookup_key: 3,
                    lsn: 0,
                    pos: None,
                    row_identity: None,
                    xact_id: None
                },
                &Identity::SinglePrimitiveKey(0)
            ),
            Some((0, 2))
        );
        assert_eq!(
            mem_table.delete(
                &RawDeletionRecord {
                    lookup_key: 1,
                    lsn: 0,
                    pos: None,
                    row_identity: None,
                    xact_id: None,
                },
                &Identity::SinglePrimitiveKey(0)
            ),
            Some((0, 0))
        );
    }
}<|MERGE_RESOLUTION|>--- conflicted
+++ resolved
@@ -34,19 +34,12 @@
         }
     }
 
-<<<<<<< HEAD
     /// Delete the given record from mem slice, and return its location if exists.
     pub(super) fn delete(
         &mut self,
         record: &RawDeletionRecord,
+        identity: &Identity,
     ) -> Option<(u64 /*batch_id*/, usize /*row_offset*/)> {
-=======
-    pub(super) fn delete(
-        &mut self,
-        record: &RawDeletionRecord,
-        identity: &Identity,
-    ) -> Option<(u64, usize)> {
->>>>>>> 7910e742
         let locations = self.mem_index.find_record(record)?;
 
         for location in locations {
