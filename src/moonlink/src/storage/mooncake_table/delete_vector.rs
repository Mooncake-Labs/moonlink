--- conflicted
+++ resolved
@@ -48,11 +48,8 @@
     }
 
     /// Mark a row as deleted, return whether deletion succeeds or not.
-<<<<<<< HEAD
     /// Precondition: deletion vector's capacity is larger than 0, otherwise panics.
-=======
     #[must_use]
->>>>>>> 83e5d0a0
     pub(crate) fn delete_row(&mut self, row_idx: usize) -> bool {
         ma::assert_gt!(self.max_rows, 0);
 
