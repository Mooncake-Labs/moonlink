--- conflicted
+++ resolved
@@ -202,10 +202,9 @@
 }
 
 impl WalManager {
-<<<<<<< HEAD
-    pub fn default_wal_file_system_config(table_id: u32, base_path: &Path) -> FileSystemConfig {
+    pub fn default_wal_storage_config(table_id: u32, base_path: &Path) -> StorageConfig {
         // TODO(Paul): Support object storage
-        FileSystemConfig::FileSystem {
+        StorageConfig::FileSystem {
             root_directory: base_path
                 .join(table_id.to_string())
                 .join("wal")
@@ -216,16 +215,13 @@
     }
 
     pub fn new_with_local_path(table_id: u32, base_path: &Path) -> Self {
-        let config = WalManager::default_wal_file_system_config(table_id, base_path);
+        let config = WalManager::default_wal_storage_config(table_id, base_path);
         Self::new(config)
     }
 
-    pub fn new(config: FileSystemConfig) -> Self {
-=======
-    pub fn new(storage_config: StorageConfig) -> Self {
->>>>>>> 0ea67cea
+    pub fn new(config: StorageConfig) -> Self {
         // TODO(Paul): Add a more robust constructor when implementing recovery
-        let accessor_config = AccessorConfig::new_with_storage_config(storage_config);
+        let accessor_config = AccessorConfig::new_with_storage_config(config);
         Self {
             in_mem_buf: Vec::new(),
             highest_seen_lsn: 0,
