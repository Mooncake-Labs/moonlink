--- conflicted
+++ resolved
@@ -70,7 +70,6 @@
 }
 
 #[derive(Debug, Clone)]
-<<<<<<< HEAD
 /// Information about the last iceberg snapshot that is used to determine how the WAL was truncated.
 pub struct IcebergSnapshotWalInfo {
     iceberg_snapshot_wal_file_num: u64,
@@ -88,12 +87,9 @@
 
 #[derive(Debug, Clone)]
 pub struct WalPersistenceUpdateResult {
-=======
-pub struct WalPersistAndTruncateResult {
     /// UUID for current persistence operation.
     #[allow(dead_code)]
     uuid: uuid::Uuid,
->>>>>>> 6fcedd35
     file_persisted: Option<WalFileInfo>,
     /// Only None if there has not been an iceberg snapshot yet.
     iceberg_snapshot_wal_info: Option<IcebergSnapshotWalInfo>,
@@ -614,14 +610,9 @@
         .await;
 
         // Create result and notify
-<<<<<<< HEAD
         let persistence_update_result = result.map(|_| {
             WalPersistenceUpdateResult::new(
-=======
-        let persist_and_truncate_result = result.map(|_| {
-            WalPersistAndTruncateResult::new(
                 uuid,
->>>>>>> 6fcedd35
                 file_to_persist.map(|(_, wal_file_info)| wal_file_info),
                 iceberg_snapshot_wal_info,
             )
