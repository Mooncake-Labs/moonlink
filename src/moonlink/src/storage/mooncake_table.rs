--- conflicted
+++ resolved
@@ -25,22 +25,13 @@
     IcebergSnapshotIndexMergePayload, IcebergSnapshotPayload, IcebergSnapshotResult,
 };
 use crate::storage::storage_utils::FileId;
-<<<<<<< HEAD
 use std::collections::{HashMap, HashSet};
 use std::mem::take;
 use std::path::PathBuf;
 use std::sync::Arc;
 use table_snapshot::{IcebergSnapshotImportResult, IcebergSnapshotIndexMergeResult};
-=======
 use crate::table_notify::TableNotify;
-use std::collections::HashMap;
-use std::mem::take;
-use std::path::PathBuf;
-use std::sync::Arc;
-#[cfg(test)]
-use tokio::sync::mpsc::Receiver;
 use tokio::sync::mpsc::Sender;
->>>>>>> b5b76539
 use transaction_stream::{TransactionStreamOutput, TransactionStreamState};
 
 use arrow::record_batch::RecordBatch;
@@ -446,17 +437,16 @@
         })
     }
 
-<<<<<<< HEAD
-    // Get mooncake table directory.
+    /// Get mooncake table directory.
     pub(crate) fn get_table_directory(&self) -> String {
         self.metadata.path.to_str().unwrap().to_string()
-=======
+    }
+
     /// Register event completion notifier.
     /// Notice it should be registered only once, which could be used to notify multiple events.
     pub(crate) fn register_table_notify(&mut self, table_notify: Sender<TableNotify>) {
         assert!(self.table_notify.is_none());
         self.table_notify = Some(table_notify);
->>>>>>> b5b76539
     }
 
     /// Set iceberg snapshot flush LSN, called after a snapshot operation.
@@ -715,21 +705,7 @@
     }
 
     // Create a snapshot of the last committed version, return current snapshot's version and payload to perform iceberg snapshot.
-<<<<<<< HEAD
-    #[allow(clippy::type_complexity)]
-    fn create_snapshot_impl(
-        &mut self,
-        force_create: bool,
-    ) -> Option<
-        JoinHandle<(
-            u64,
-            Option<IcebergSnapshotPayload>,
-            Option<FileIndiceMergePayload>,
-        )>,
-    > {
-=======
     fn create_snapshot_impl(&mut self, opt: SnapshotOption) {
->>>>>>> b5b76539
         self.next_snapshot_task.new_rows = Some(self.mem_slice.get_latest_rows());
         let next_snapshot_task = take(&mut self.next_snapshot_task);
         self.next_snapshot_task = SnapshotTask::new(self.metadata.config.clone());
@@ -743,35 +719,6 @@
         ));
     }
 
-<<<<<<< HEAD
-    #[allow(clippy::type_complexity)]
-    pub fn create_snapshot(
-        &mut self,
-    ) -> Option<
-        JoinHandle<(
-            u64,
-            Option<IcebergSnapshotPayload>,
-            Option<FileIndiceMergePayload>,
-        )>,
-    > {
-        if !self.next_snapshot_task.should_create_snapshot() {
-            return None;
-        }
-        self.create_snapshot_impl(/*force_create=*/ false)
-    }
-
-    #[allow(clippy::type_complexity)]
-    pub fn force_create_snapshot(
-        &mut self,
-    ) -> Option<
-        JoinHandle<(
-            u64,
-            Option<IcebergSnapshotPayload>,
-            Option<FileIndiceMergePayload>,
-        )>,
-    > {
-        self.create_snapshot_impl(/*force_snapshot=*/ true)
-=======
     /// If a mooncake snapshot is not going to be created, return false immediately.
     pub fn create_snapshot(&mut self, opt: SnapshotOption) -> bool {
         if !self.next_snapshot_task.should_create_snapshot() && !opt.force_create {
@@ -779,7 +726,6 @@
         }
         self.create_snapshot_impl(opt);
         true
->>>>>>> b5b76539
     }
 
     pub(crate) fn notify_snapshot_reader(&self, lsn: u64) {
@@ -793,7 +739,6 @@
         table_notify: Sender<TableNotify>,
     ) {
         let flush_lsn = snapshot_payload.flush_lsn;
-<<<<<<< HEAD
         let new_data_files = snapshot_payload.import_payload.data_files.clone();
         let imported_file_indices = snapshot_payload.import_payload.file_indices.clone();
 
@@ -808,25 +753,7 @@
 
         let puffin_blob_ref = iceberg_table_manager
             .sync_snapshot(snapshot_payload)
-            .await?;
-        Ok(IcebergSnapshotResult {
-            table_manager: iceberg_table_manager,
-            flush_lsn,
-            import_result: IcebergSnapshotImportResult {
-                new_data_files,
-                puffin_blob_ref,
-                imported_file_indices,
-            },
-            index_merge_result: IcebergSnapshotIndexMergeResult {
-                new_file_indices_to_import,
-                old_file_indices_to_remove,
-            },
-        })
-=======
-        let new_data_files = snapshot_payload.data_files.clone();
-        let imported_file_indices = snapshot_payload.file_indices_to_import.clone();
-        let removed_file_indices = snapshot_payload.file_indices_to_remove.clone();
-        let puffin_blob_ref = iceberg_table_manager.sync_snapshot(snapshot_payload).await;
+            .await;
 
         // Notify on event error.
         if puffin_blob_ref.is_err() {
@@ -843,10 +770,15 @@
         let snapshot_result = IcebergSnapshotResult {
             table_manager: iceberg_table_manager,
             flush_lsn,
-            new_data_files,
-            imported_file_indices,
-            removed_file_indices,
-            puffin_blob_ref: puffin_blob_ref.unwrap(),
+            import_result: IcebergSnapshotImportResult {
+                new_data_files,
+                puffin_blob_ref: puffin_blob_ref.unwrap(),
+                imported_file_indices,
+            },
+            index_merge_result: IcebergSnapshotIndexMergeResult {
+                new_file_indices_to_import,
+                old_file_indices_to_remove,
+            },
         };
         table_notify
             .send(TableNotify::IcebergSnapshot {
@@ -854,8 +786,9 @@
             })
             .await
             .unwrap();
->>>>>>> b5b76539
-    }
+    }
+
+    /// Create an iceberg snapshot.
     pub(crate) fn persist_iceberg_snapshot(&mut self, snapshot_payload: IcebergSnapshotPayload) {
         let iceberg_table_manager = self.iceberg_table_manager.take().unwrap();
         // Create a detached task, whose completion will be notified separately.
@@ -880,20 +813,10 @@
     async fn create_snapshot_async(
         snapshot: Arc<RwLock<SnapshotTableState>>,
         next_snapshot_task: SnapshotTask,
-<<<<<<< HEAD
-        force_create: bool,
-    ) -> (
-        u64,
-        Option<IcebergSnapshotPayload>,
-        Option<FileIndiceMergePayload>,
-    ) {
-        snapshot
-=======
         opt: SnapshotOption,
         table_notify: Sender<TableNotify>,
     ) {
-        let (lsn, iceberg_snapshot_payload) = snapshot
->>>>>>> b5b76539
+        let (lsn, iceberg_snapshot_payload, file_indice_merge_payload) = snapshot
             .write()
             .await
             .update_snapshot(next_snapshot_task, opt)
@@ -902,6 +825,7 @@
             .send(TableNotify::MooncakeTableSnapshot {
                 lsn,
                 iceberg_snapshot_payload,
+                file_indice_merge_payload,
             })
             .await
             .unwrap();
@@ -913,33 +837,6 @@
     //
     // Test util function, which updates mooncake table snapshot and create iceberg snapshot in a serial fashion.
     #[cfg(test)]
-<<<<<<< HEAD
-    pub(crate) async fn create_mooncake_and_iceberg_snapshot_for_test(&mut self) -> Result<()> {
-        if let Some(mooncake_join_handle) = self.force_create_snapshot() {
-            // Wait for the snapshot async task to complete.
-            match mooncake_join_handle.await {
-                Ok((lsn, payload, _)) => {
-                    // Notify readers that the mooncake snapshot has been created.
-                    self.notify_snapshot_reader(lsn);
-
-                    // Create iceberg snapshot if possible
-                    if let Some(payload) = payload {
-                        let iceberg_join_handle = self.persist_iceberg_snapshot(payload);
-                        match iceberg_join_handle.await {
-                            Ok(iceberg_snapshot_res) => {
-                                self.set_iceberg_snapshot_res(iceberg_snapshot_res?);
-                            }
-                            Err(e) => {
-                                panic!("Iceberg snapshot task gets cancelled: {:?}", e);
-                            }
-                        }
-                    }
-                }
-                Err(e) => {
-                    panic!("failed to join snapshot handle: {:?}", e);
-                }
-            }
-=======
     pub(crate) async fn create_mooncake_and_iceberg_snapshot_for_test(
         &mut self,
         receiver: &mut Receiver<TableNotify>,
@@ -976,7 +873,6 @@
                 panic!("Expected iceberg completion snapshot notification, but get mooncake one.");
             };
             self.set_iceberg_snapshot_res(iceberg_snapshot_result.unwrap());
->>>>>>> b5b76539
         }
 
         Ok(())
