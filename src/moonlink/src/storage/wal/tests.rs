use std::path::PathBuf;

use crate::storage::mooncake_table::test_utils::TestContext;
use crate::storage::wal::test_utils::WAL_TEST_TABLE_ID;
use crate::storage::wal::test_utils::*;
use crate::storage::wal::WalManager;
<<<<<<< HEAD
=======
use crate::StorageConfig;
>>>>>>> 0ea67cea
use crate::{assert_wal_file_does_not_exist, assert_wal_file_exists, assert_wal_logs_equal};

#[tokio::test]
async fn test_wal_insert_persist_files() {
    let context = TestContext::new("wal_persist");
    let file_system_config = WalManager::default_wal_file_system_config(
        WAL_TEST_TABLE_ID,
        &context.path().to_path_buf(),
    );
    let (mut wal, expected_events) = create_test_wal(file_system_config).await;

    // Persist and verify file number
    wal.persist_and_truncate(None).await.unwrap();

    // Check file exists and has content
    assert_wal_file_exists!(wal.get_file_system_accessor(), 0);

    let expected_wal_events = convert_to_wal_events_vector(&expected_events);
    assert_wal_logs_equal!(&[0], wal.get_file_system_accessor(), expected_wal_events);
}

#[tokio::test]
async fn test_wal_empty_persist() {
    let context = TestContext::new("wal_empty_persist");
<<<<<<< HEAD
    let file_system_config = WalManager::default_wal_file_system_config(
        WAL_TEST_TABLE_ID,
        &context.path().to_path_buf(),
    );
    let mut wal = WalManager::new(file_system_config.clone());
=======
    let mut wal = WalManager::new(StorageConfig::FileSystem {
        root_directory: context.path().to_str().unwrap().to_string(),
    });
>>>>>>> 0ea67cea

    // Persist without any events
    wal.persist_and_truncate(None).await.unwrap();

    // No file should be created for empty WAL
    assert!(local_dir_is_empty(&PathBuf::from(&file_system_config.get_root_path())).await);
}

#[tokio::test]
async fn test_wal_file_numbering_sequence() {
    let context = TestContext::new("wal_file_numbering");
<<<<<<< HEAD
    let file_system_config = WalManager::default_wal_file_system_config(
        WAL_TEST_TABLE_ID,
        &context.path().to_path_buf(),
    );
    let mut wal = WalManager::new(file_system_config.clone());
=======
    let mut wal = WalManager::new(StorageConfig::FileSystem {
        root_directory: context.path().to_str().unwrap().to_string(),
    });
>>>>>>> 0ea67cea

    let mut events = Vec::new();

    // First loop: push and persist events
    for i in 0..3 {
        add_new_example_append_event(100 + i, None, &mut wal, &mut events);
        wal.persist_and_truncate(None).await.unwrap();
    }

    // Second loop: check file existence and contents
    for i in 0..3 {
        let expected_wal_events = convert_to_wal_events_vector(&events[i as usize..=(i as usize)]);
        assert_wal_file_exists!(wal.get_file_system_accessor(), i);
        assert_wal_logs_equal!(&[i], wal.get_file_system_accessor(), expected_wal_events);
    }
}

#[tokio::test]
async fn test_wal_truncation_deletes_files() {
    let context = TestContext::new("wal_truncation");
<<<<<<< HEAD
    let file_system_config = WalManager::default_wal_file_system_config(
        WAL_TEST_TABLE_ID,
        &context.path().to_path_buf(),
    );
    let mut wal = WalManager::new(file_system_config);
=======
    let mut wal = WalManager::new(StorageConfig::FileSystem {
        root_directory: context.path().to_str().unwrap().to_string(),
    });
>>>>>>> 0ea67cea

    // first commit in files 0, 1, 2, complete_lsn is 101
    let mut events = Vec::new();
    for _ in 0..2 {
        add_new_example_append_event(100, None, &mut wal, &mut events);
        wal.persist_and_truncate(None).await.unwrap();
    }
    add_new_example_commit_event(101, None, &mut wal, &mut events);
    wal.persist_and_truncate(None).await.unwrap();

    // second commit in files 3, 4, complete_lsn is 102
    add_new_example_append_event(101, None, &mut wal, &mut events);
    wal.persist_and_truncate(None).await.unwrap();

    add_new_example_commit_event(102, None, &mut wal, &mut events);
    wal.persist_and_truncate(None).await.unwrap();

    // Truncate from LSN 102 (should delete files 0, 1, 2 - files with LSN < 102)
    wal.persist_and_truncate(Some(101)).await.unwrap();

    // Verify files 0, 1, 2 are deleted
    for i in 0..3 {
        assert_wal_file_does_not_exist!(wal.get_file_system_accessor(), i);
    }

    // Verify files 3, 4 still exist and contain correct content
    for i in 3..5 {
        assert_wal_file_exists!(wal.get_file_system_accessor(), i);

        let expected_events = convert_to_wal_events_vector(&events[i as usize..=(i as usize)]);
        assert_wal_logs_equal!(&[i], wal.get_file_system_accessor(), expected_events);
    }
}

#[tokio::test]
async fn test_wal_truncation_with_no_files() {
    let context = TestContext::new("wal_truncation_no_files");
<<<<<<< HEAD
    let file_system_config = WalManager::default_wal_file_system_config(
        WAL_TEST_TABLE_ID,
        &context.path().to_path_buf(),
    );
    let mut wal = WalManager::new(file_system_config);
=======
    let mut wal = WalManager::new(StorageConfig::FileSystem {
        root_directory: context.path().to_str().unwrap().to_string(),
    });
>>>>>>> 0ea67cea

    // Test truncation with no files - should not panic or error
    wal.persist_and_truncate(Some(100)).await.unwrap();
}

#[tokio::test]
async fn test_wal_truncation_deletes_all_files() {
    let context = TestContext::new("wal_truncation_delete_all");
<<<<<<< HEAD
    let file_system_config = WalManager::default_wal_file_system_config(
        WAL_TEST_TABLE_ID,
        &context.path().to_path_buf(),
    );
    let mut wal = WalManager::new(file_system_config.clone());
=======
    let mut wal = WalManager::new(StorageConfig::FileSystem {
        root_directory: context.path().to_str().unwrap().to_string(),
    });
>>>>>>> 0ea67cea
    let mut events = Vec::new();

    // Test truncation that should delete all files
    add_new_example_append_event(100, None, &mut wal, &mut events);
    add_new_example_commit_event(101, None, &mut wal, &mut events);
    // first persist the wal
    wal.persist_and_truncate(None).await.unwrap();

    // now truncate should delete all files
    wal.persist_and_truncate(Some(200)).await.unwrap(); // Higher than any LSN
    assert!(local_dir_is_empty(&PathBuf::from(&file_system_config.get_root_path())).await);
}

// ------------------------------------------------------------
// Truncation tests where the iceberg LSN is across xact boundaries
// ------------------------------------------------------------

#[tokio::test]
async fn test_wal_truncate_incomplete_main_xact() {
    let context = TestContext::new("wal_persist_truncate");
<<<<<<< HEAD
    let file_system_config = WalManager::default_wal_file_system_config(
        WAL_TEST_TABLE_ID,
        &context.path().to_path_buf(),
    );
    let mut wal = WalManager::new(file_system_config);
=======
    let mut wal = WalManager::new(StorageConfig::FileSystem {
        root_directory: context.path().to_str().unwrap().to_string(),
    });
>>>>>>> 0ea67cea

    let mut events = Vec::new();
    add_new_example_append_event(100, None, &mut wal, &mut events);
    add_new_example_append_event(100, None, &mut wal, &mut events);

    // first persist the wal
    wal.persist_and_truncate(None).await.unwrap();

    // Use LSN 101 to truncate, but should not delete the file since main txn is not finished
    wal.persist_and_truncate(Some(100)).await.unwrap();

    let expected_events = convert_to_wal_events_vector(&events);
    assert_wal_logs_equal!(&[0], wal.get_file_system_accessor(), expected_events);
}

#[tokio::test]
async fn test_wal_truncate_unfinished_main_xact_multiple_commits() {
    let context = TestContext::new("wal_persist_truncate");
<<<<<<< HEAD
    let file_system_config = WalManager::default_wal_file_system_config(
        WAL_TEST_TABLE_ID,
        &context.path().to_path_buf(),
    );
    let mut wal = WalManager::new(file_system_config);
=======
    let mut wal = WalManager::new(StorageConfig::FileSystem {
        root_directory: context.path().to_str().unwrap().to_string(),
    });
>>>>>>> 0ea67cea

    let mut events = Vec::new();
    add_new_example_append_event(100, None, &mut wal, &mut events);
    add_new_example_append_event(100, None, &mut wal, &mut events);
    add_new_example_commit_event(101, None, &mut wal, &mut events);

    wal.persist_and_truncate(None).await.unwrap();

    add_new_example_delete_event(101, None, &mut wal, &mut events);
    add_new_example_append_event(101, None, &mut wal, &mut events);
    add_new_example_commit_event(103, None, &mut wal, &mut events);

    wal.persist_and_truncate(None).await.unwrap();

    add_new_example_append_event(103, None, &mut wal, &mut events);
    add_new_example_commit_event(110, None, &mut wal, &mut events);
    wal.persist_and_truncate(None).await.unwrap();

    // Use LSN 106 to truncate, should delete the first and second file but not the third
    wal.persist_and_truncate(Some(106)).await.unwrap();

    // verify the first and second file are deleted
    assert_wal_file_does_not_exist!(wal.get_file_system_accessor(), 0);
    assert_wal_file_does_not_exist!(wal.get_file_system_accessor(), 1);
    assert_wal_file_exists!(wal.get_file_system_accessor(), 2);

    let expected_events = convert_to_wal_events_vector(&events[6..]);
    assert_wal_logs_equal!(&[2], wal.get_file_system_accessor(), expected_events);
}

#[tokio::test]
async fn test_wal_truncate_main_and_streaming_xact_interleave() {
    // Testing case: main xact and streaming xact are interleaving and streaming xact prevents file cleanup
    let context = TestContext::new("wal_truncate_main_and_streaming_xact_interleave");
<<<<<<< HEAD
    let file_system_config = WalManager::default_wal_file_system_config(
        WAL_TEST_TABLE_ID,
        &context.path().to_path_buf(),
    );
    let mut wal = WalManager::new(file_system_config);
=======
    let mut wal = WalManager::new(StorageConfig::FileSystem {
        root_directory: context.path().to_str().unwrap().to_string(),
    });
>>>>>>> 0ea67cea

    let mut events = Vec::new();

    // persist file 0: main xact
    add_new_example_append_event(100, None, &mut wal, &mut events);
    wal.persist_and_truncate(None).await.unwrap();

    // persist file 1: streaming event
    add_new_example_append_event(100, Some(1), &mut wal, &mut events);
    wal.persist_and_truncate(None).await.unwrap();

    // persist file 2: main xact
    add_new_example_commit_event(101, None, &mut wal, &mut events);
    wal.persist_and_truncate(Some(100)).await.unwrap();

    // persist file 3: streaming event
    add_new_example_append_event(101, Some(1), &mut wal, &mut events);
    add_new_example_commit_event(102, Some(1), &mut wal, &mut events);
    wal.persist_and_truncate(None).await.unwrap();

    // truncate up to the main xact, which should delete file 0
    wal.persist_and_truncate(Some(101)).await.unwrap();

    // we should only have file 1, 2 and 3
    assert_wal_file_does_not_exist!(wal.get_file_system_accessor(), 0);
    assert_wal_file_exists!(wal.get_file_system_accessor(), 1);

    let expected_events = convert_to_wal_events_vector(&events[1..]);
    assert_wal_logs_equal!(&[1, 2, 3], wal.get_file_system_accessor(), expected_events);
}

#[tokio::test]
async fn test_wal_multiple_interleaved_truncations() {
    // multiple truncations should behave
    let context = TestContext::new("wal_multiple_interleaved_truncations");
<<<<<<< HEAD
    let file_system_config = WalManager::default_wal_file_system_config(
        WAL_TEST_TABLE_ID,
        &context.path().to_path_buf(),
    );
    let mut wal = WalManager::new(file_system_config);
=======
    let mut wal = WalManager::new(StorageConfig::FileSystem {
        root_directory: context.path().to_str().unwrap().to_string(),
    });
>>>>>>> 0ea67cea

    let mut events = Vec::new();

    // persist file 0:
    add_new_example_append_event(100, None, &mut wal, &mut events);
    add_new_example_append_event(100, Some(1), &mut wal, &mut events);
    add_new_example_commit_event(101, None, &mut wal, &mut events);
    wal.persist_and_truncate(None).await.unwrap();
    // active now: xact 1

    // persist file 1:
    add_new_example_append_event(101, Some(1), &mut wal, &mut events);
    add_new_example_commit_event(102, Some(1), &mut wal, &mut events);
    add_new_example_append_event(102, None, &mut wal, &mut events);
    wal.persist_and_truncate(Some(102)).await.unwrap();
    // active now: main

    // persist file 2:
    add_new_example_commit_event(103, None, &mut wal, &mut events);
    add_new_example_append_event(103, Some(2), &mut wal, &mut events);
    wal.persist_and_truncate(Some(102)).await.unwrap();
    // active now: xact 2

    // persist file 3:
    add_new_example_commit_event(103, Some(2), &mut wal, &mut events);
    add_new_example_append_event(104, Some(2), &mut wal, &mut events);
    add_new_example_commit_event(105, Some(2), &mut wal, &mut events);
    wal.persist_and_truncate(Some(103)).await.unwrap();
    // active now: none

    // lifetimes:
    // xact 1: 100 -> 102
    // xact 2: 103 -> 105
    // main: 100 -> 101, 102 -> 103

    // we should only  have file 2 and 3
    assert_wal_file_does_not_exist!(wal.get_file_system_accessor(), 0);
    assert_wal_file_does_not_exist!(wal.get_file_system_accessor(), 1);

    assert_wal_file_exists!(wal.get_file_system_accessor(), 2);
    assert_wal_file_exists!(wal.get_file_system_accessor(), 3);

    // truncate up to the main xact
    let expected_events = convert_to_wal_events_vector(&events[6..]);
    assert_wal_logs_equal!(&[2, 3], wal.get_file_system_accessor(), expected_events);
}

#[tokio::test]
async fn test_wal_stream_abort() {
    // Testing case: streaming xact is not finished and prevents file cleanup
    let context = TestContext::new("wal_stream_abort");
<<<<<<< HEAD
    let file_system_config = WalManager::default_wal_file_system_config(
        WAL_TEST_TABLE_ID,
        &context.path().to_path_buf(),
    );
    let mut wal = WalManager::new(file_system_config);
=======
    let mut wal = WalManager::new(StorageConfig::FileSystem {
        root_directory: context.path().to_str().unwrap().to_string(),
    });
>>>>>>> 0ea67cea

    let mut events = Vec::new();

    // persist file 0:
    add_new_example_append_event(100, None, &mut wal, &mut events);
    add_new_example_append_event(100, Some(1), &mut wal, &mut events);
    wal.persist_and_truncate(None).await.unwrap();

    // persist file 1:
    add_new_example_append_event(100, Some(1), &mut wal, &mut events);
    add_new_example_stream_abort_event(1, &mut wal, &mut events);
    add_new_example_commit_event(101, None, &mut wal, &mut events);
    wal.persist_and_truncate(Some(101)).await.unwrap();

    // persist file 2:
    add_new_example_append_event(101, None, &mut wal, &mut events);
    add_new_example_append_event(101, Some(2), &mut wal, &mut events);

    wal.persist_and_truncate(Some(101)).await.unwrap();

    // we should only  have file 2 (abort should 'complete' transaction 1)
    assert_wal_file_does_not_exist!(wal.get_file_system_accessor(), 0);
    assert_wal_file_does_not_exist!(wal.get_file_system_accessor(), 1);

    assert_wal_file_exists!(wal.get_file_system_accessor(), 2);

    // truncate up to the main xact
    let expected_events = convert_to_wal_events_vector(&events[5..]);
    assert_wal_logs_equal!(&[2], wal.get_file_system_accessor(), expected_events);
}

#[tokio::test]
async fn test_wal_recovery_basic() {
    let context = TestContext::new("wal_recovery_basic");
    let file_system_config = WalManager::default_wal_file_system_config(
        WAL_TEST_TABLE_ID,
        &context.path().to_path_buf(),
    );
    let (mut wal, expected_events) = create_test_wal(file_system_config).await;

    // Persist the events first
    wal.persist_and_truncate(None).await.unwrap();

    // Recover events using flat stream
    let recovered_events =
        get_table_events_vector_recovery(wal.get_file_system_accessor(), 0).await;

    assert_ingestion_events_vectors_equal(&recovered_events, &expected_events);
}<|MERGE_RESOLUTION|>--- conflicted
+++ resolved
@@ -4,20 +4,14 @@
 use crate::storage::wal::test_utils::WAL_TEST_TABLE_ID;
 use crate::storage::wal::test_utils::*;
 use crate::storage::wal::WalManager;
-<<<<<<< HEAD
-=======
-use crate::StorageConfig;
->>>>>>> 0ea67cea
 use crate::{assert_wal_file_does_not_exist, assert_wal_file_exists, assert_wal_logs_equal};
 
 #[tokio::test]
 async fn test_wal_insert_persist_files() {
     let context = TestContext::new("wal_persist");
-    let file_system_config = WalManager::default_wal_file_system_config(
-        WAL_TEST_TABLE_ID,
-        &context.path().to_path_buf(),
-    );
-    let (mut wal, expected_events) = create_test_wal(file_system_config).await;
+    let storage_config =
+        WalManager::default_wal_storage_config(WAL_TEST_TABLE_ID, &context.path().to_path_buf());
+    let (mut wal, expected_events) = create_test_wal(storage_config).await;
 
     // Persist and verify file number
     wal.persist_and_truncate(None).await.unwrap();
@@ -32,39 +26,23 @@
 #[tokio::test]
 async fn test_wal_empty_persist() {
     let context = TestContext::new("wal_empty_persist");
-<<<<<<< HEAD
-    let file_system_config = WalManager::default_wal_file_system_config(
-        WAL_TEST_TABLE_ID,
-        &context.path().to_path_buf(),
-    );
-    let mut wal = WalManager::new(file_system_config.clone());
-=======
-    let mut wal = WalManager::new(StorageConfig::FileSystem {
-        root_directory: context.path().to_str().unwrap().to_string(),
-    });
->>>>>>> 0ea67cea
+    let storage_config =
+        WalManager::default_wal_storage_config(WAL_TEST_TABLE_ID, &context.path().to_path_buf());
+    let mut wal = WalManager::new(storage_config.clone());
 
     // Persist without any events
     wal.persist_and_truncate(None).await.unwrap();
 
     // No file should be created for empty WAL
-    assert!(local_dir_is_empty(&PathBuf::from(&file_system_config.get_root_path())).await);
+    assert!(local_dir_is_empty(&PathBuf::from(&storage_config.get_root_path())).await);
 }
 
 #[tokio::test]
 async fn test_wal_file_numbering_sequence() {
     let context = TestContext::new("wal_file_numbering");
-<<<<<<< HEAD
-    let file_system_config = WalManager::default_wal_file_system_config(
-        WAL_TEST_TABLE_ID,
-        &context.path().to_path_buf(),
-    );
-    let mut wal = WalManager::new(file_system_config.clone());
-=======
-    let mut wal = WalManager::new(StorageConfig::FileSystem {
-        root_directory: context.path().to_str().unwrap().to_string(),
-    });
->>>>>>> 0ea67cea
+    let storage_config =
+        WalManager::default_wal_storage_config(WAL_TEST_TABLE_ID, &context.path().to_path_buf());
+    let mut wal = WalManager::new(storage_config.clone());
 
     let mut events = Vec::new();
 
@@ -85,17 +63,9 @@
 #[tokio::test]
 async fn test_wal_truncation_deletes_files() {
     let context = TestContext::new("wal_truncation");
-<<<<<<< HEAD
-    let file_system_config = WalManager::default_wal_file_system_config(
-        WAL_TEST_TABLE_ID,
-        &context.path().to_path_buf(),
-    );
-    let mut wal = WalManager::new(file_system_config);
-=======
-    let mut wal = WalManager::new(StorageConfig::FileSystem {
-        root_directory: context.path().to_str().unwrap().to_string(),
-    });
->>>>>>> 0ea67cea
+    let storage_config =
+        WalManager::default_wal_storage_config(WAL_TEST_TABLE_ID, &context.path().to_path_buf());
+    let mut wal = WalManager::new(storage_config);
 
     // first commit in files 0, 1, 2, complete_lsn is 101
     let mut events = Vec::new();
@@ -133,17 +103,9 @@
 #[tokio::test]
 async fn test_wal_truncation_with_no_files() {
     let context = TestContext::new("wal_truncation_no_files");
-<<<<<<< HEAD
-    let file_system_config = WalManager::default_wal_file_system_config(
-        WAL_TEST_TABLE_ID,
-        &context.path().to_path_buf(),
-    );
-    let mut wal = WalManager::new(file_system_config);
-=======
-    let mut wal = WalManager::new(StorageConfig::FileSystem {
-        root_directory: context.path().to_str().unwrap().to_string(),
-    });
->>>>>>> 0ea67cea
+    let storage_config =
+        WalManager::default_wal_storage_config(WAL_TEST_TABLE_ID, &context.path().to_path_buf());
+    let mut wal = WalManager::new(storage_config);
 
     // Test truncation with no files - should not panic or error
     wal.persist_and_truncate(Some(100)).await.unwrap();
@@ -152,17 +114,9 @@
 #[tokio::test]
 async fn test_wal_truncation_deletes_all_files() {
     let context = TestContext::new("wal_truncation_delete_all");
-<<<<<<< HEAD
-    let file_system_config = WalManager::default_wal_file_system_config(
-        WAL_TEST_TABLE_ID,
-        &context.path().to_path_buf(),
-    );
-    let mut wal = WalManager::new(file_system_config.clone());
-=======
-    let mut wal = WalManager::new(StorageConfig::FileSystem {
-        root_directory: context.path().to_str().unwrap().to_string(),
-    });
->>>>>>> 0ea67cea
+    let storage_config =
+        WalManager::default_wal_storage_config(WAL_TEST_TABLE_ID, &context.path().to_path_buf());
+    let mut wal = WalManager::new(storage_config.clone());
     let mut events = Vec::new();
 
     // Test truncation that should delete all files
@@ -173,7 +127,7 @@
 
     // now truncate should delete all files
     wal.persist_and_truncate(Some(200)).await.unwrap(); // Higher than any LSN
-    assert!(local_dir_is_empty(&PathBuf::from(&file_system_config.get_root_path())).await);
+    assert!(local_dir_is_empty(&PathBuf::from(&storage_config.get_root_path())).await);
 }
 
 // ------------------------------------------------------------
@@ -183,17 +137,9 @@
 #[tokio::test]
 async fn test_wal_truncate_incomplete_main_xact() {
     let context = TestContext::new("wal_persist_truncate");
-<<<<<<< HEAD
-    let file_system_config = WalManager::default_wal_file_system_config(
-        WAL_TEST_TABLE_ID,
-        &context.path().to_path_buf(),
-    );
-    let mut wal = WalManager::new(file_system_config);
-=======
-    let mut wal = WalManager::new(StorageConfig::FileSystem {
-        root_directory: context.path().to_str().unwrap().to_string(),
-    });
->>>>>>> 0ea67cea
+    let storage_config =
+        WalManager::default_wal_storage_config(WAL_TEST_TABLE_ID, &context.path().to_path_buf());
+    let mut wal = WalManager::new(storage_config);
 
     let mut events = Vec::new();
     add_new_example_append_event(100, None, &mut wal, &mut events);
@@ -212,17 +158,9 @@
 #[tokio::test]
 async fn test_wal_truncate_unfinished_main_xact_multiple_commits() {
     let context = TestContext::new("wal_persist_truncate");
-<<<<<<< HEAD
-    let file_system_config = WalManager::default_wal_file_system_config(
-        WAL_TEST_TABLE_ID,
-        &context.path().to_path_buf(),
-    );
-    let mut wal = WalManager::new(file_system_config);
-=======
-    let mut wal = WalManager::new(StorageConfig::FileSystem {
-        root_directory: context.path().to_str().unwrap().to_string(),
-    });
->>>>>>> 0ea67cea
+    let storage_config =
+        WalManager::default_wal_storage_config(WAL_TEST_TABLE_ID, &context.path().to_path_buf());
+    let mut wal = WalManager::new(storage_config);
 
     let mut events = Vec::new();
     add_new_example_append_event(100, None, &mut wal, &mut events);
@@ -257,17 +195,9 @@
 async fn test_wal_truncate_main_and_streaming_xact_interleave() {
     // Testing case: main xact and streaming xact are interleaving and streaming xact prevents file cleanup
     let context = TestContext::new("wal_truncate_main_and_streaming_xact_interleave");
-<<<<<<< HEAD
-    let file_system_config = WalManager::default_wal_file_system_config(
-        WAL_TEST_TABLE_ID,
-        &context.path().to_path_buf(),
-    );
-    let mut wal = WalManager::new(file_system_config);
-=======
-    let mut wal = WalManager::new(StorageConfig::FileSystem {
-        root_directory: context.path().to_str().unwrap().to_string(),
-    });
->>>>>>> 0ea67cea
+    let storage_config =
+        WalManager::default_wal_storage_config(WAL_TEST_TABLE_ID, &context.path().to_path_buf());
+    let mut wal = WalManager::new(storage_config);
 
     let mut events = Vec::new();
 
@@ -303,17 +233,9 @@
 async fn test_wal_multiple_interleaved_truncations() {
     // multiple truncations should behave
     let context = TestContext::new("wal_multiple_interleaved_truncations");
-<<<<<<< HEAD
-    let file_system_config = WalManager::default_wal_file_system_config(
-        WAL_TEST_TABLE_ID,
-        &context.path().to_path_buf(),
-    );
-    let mut wal = WalManager::new(file_system_config);
-=======
-    let mut wal = WalManager::new(StorageConfig::FileSystem {
-        root_directory: context.path().to_str().unwrap().to_string(),
-    });
->>>>>>> 0ea67cea
+    let storage_config =
+        WalManager::default_wal_storage_config(WAL_TEST_TABLE_ID, &context.path().to_path_buf());
+    let mut wal = WalManager::new(storage_config);
 
     let mut events = Vec::new();
 
@@ -365,17 +287,9 @@
 async fn test_wal_stream_abort() {
     // Testing case: streaming xact is not finished and prevents file cleanup
     let context = TestContext::new("wal_stream_abort");
-<<<<<<< HEAD
-    let file_system_config = WalManager::default_wal_file_system_config(
-        WAL_TEST_TABLE_ID,
-        &context.path().to_path_buf(),
-    );
-    let mut wal = WalManager::new(file_system_config);
-=======
-    let mut wal = WalManager::new(StorageConfig::FileSystem {
-        root_directory: context.path().to_str().unwrap().to_string(),
-    });
->>>>>>> 0ea67cea
+    let storage_config =
+        WalManager::default_wal_storage_config(WAL_TEST_TABLE_ID, &context.path().to_path_buf());
+    let mut wal = WalManager::new(storage_config);
 
     let mut events = Vec::new();
 
@@ -410,11 +324,9 @@
 #[tokio::test]
 async fn test_wal_recovery_basic() {
     let context = TestContext::new("wal_recovery_basic");
-    let file_system_config = WalManager::default_wal_file_system_config(
-        WAL_TEST_TABLE_ID,
-        &context.path().to_path_buf(),
-    );
-    let (mut wal, expected_events) = create_test_wal(file_system_config).await;
+    let storage_config =
+        WalManager::default_wal_storage_config(WAL_TEST_TABLE_ID, &context.path().to_path_buf());
+    let (mut wal, expected_events) = create_test_wal(storage_config).await;
 
     // Persist the events first
     wal.persist_and_truncate(None).await.unwrap();
