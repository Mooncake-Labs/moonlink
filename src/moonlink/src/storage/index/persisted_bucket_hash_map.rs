use crate::storage::index::file_index_id::get_next_file_index_id;
use crate::storage::storage_utils::{FileId, RecordLocation};
use bitstream_io::{BigEndian, BitRead, BitReader};
use memmap2::Mmap;
use std::collections::BinaryHeap;
use std::fmt;
use std::fmt::Debug;
use std::fs::File;
use std::io::Cursor;
use std::io::SeekFrom;
use std::path::PathBuf;
use std::sync::Arc;
use tokio::fs::File as AsyncFile;
use tokio::io::BufWriter as AsyncBufWriter;
use tokio::sync::OnceCell;
use tokio_bitstream_io::{
    BigEndian as AsyncBigEndian, BitWrite as AsyncBitWrite, BitWriter as AsyncBitWriter,
};

// Constants
const HASH_BITS: u32 = 64;
const _MAX_BLOCK_SIZE: u32 = 2 * 1024 * 1024 * 1024; // 2GB
const _TARGET_NUM_FILES_PER_INDEX: u32 = 4000;
const INVALID_FILE_ID: u32 = 0xFFFFFFFF;

fn splitmix64(mut x: u64) -> u64 {
    x = x.wrapping_add(0x9E3779B97F4A7C15);
    let mut z = x;
    z = (z ^ (z >> 30)).wrapping_mul(0xBF58476D1CE4E5B9);
    z = (z ^ (z >> 27)).wrapping_mul(0x94D049BB133111EB);
    z ^ (z >> 31)
}
/// Hash index
/// that maps a u64 to [seg_idx, row_idx]
///
/// Structure:
/// Buckets:
/// [entry_offset],[entry_offset]...[entry_offset]
///
/// Values
/// [lower_bit_hash, seg_idx, row_idx]
pub struct GlobalIndex {
    /// A unique id to identify each global index.
    pub(crate) global_index_id: u32,

    pub(crate) files: Vec<Arc<PathBuf>>,
    pub(crate) num_rows: u32,
    pub(crate) hash_bits: u32,
    pub(crate) hash_upper_bits: u32,
    pub(crate) hash_lower_bits: u32,
    pub(crate) seg_id_bits: u32,
    pub(crate) row_id_bits: u32,
    pub(crate) bucket_bits: u32,

    pub(crate) index_blocks: Vec<IndexBlock>,
}

<<<<<<< HEAD
pub(crate) struct IndexBlock {
    pub(crate) bucket_start_idx: u32,
    pub(crate) bucket_end_idx: u32,
    pub(crate) bucket_start_offset: u64,
    // TODO(hjiang): Need to store fully-qualified filepat instead of filename.
    pub(crate) file_name: String,
    data: Option<Mmap>,
=======
struct IndexBlock {
    bucket_start_idx: u32,
    bucket_end_idx: u32,
    bucket_start_offset: u64,
    _file_path: String,
    data: Mmap,
>>>>>>> cced127c
}

impl IndexBlock {
    pub(crate) fn new(
        bucket_start_idx: u32,
        bucket_end_idx: u32,
        bucket_start_offset: u64,
        file_path: String,
    ) -> Self {
        let file = File::open(file_path.clone()).unwrap();
        let data = unsafe { Mmap::map(&file).unwrap() };
        Self {
            bucket_start_idx,
            bucket_end_idx,
<<<<<<< HEAD
=======
            _file_path: file_path,
>>>>>>> cced127c
            bucket_start_offset,
            file_name,
            data: Some(data),
        }
    }

    fn iter<'a>(
        &'a self,
        metadata: &'a GlobalIndex,
        file_id_remap: &'a Vec<u32>,
    ) -> IndexBlockIterator<'a> {
        IndexBlockIterator::new(self, metadata, file_id_remap)
    }

    #[inline]
    fn read_bucket(
        &self,
        bucket_idx: u32,
        reader: &mut BitReader<Cursor<&[u8]>, BigEndian>,
        metadata: &GlobalIndex,
    ) -> (u32, u32) {
        reader
            .seek_bits(SeekFrom::Start(
                (bucket_idx * metadata.bucket_bits) as u64 + self.bucket_start_offset,
            ))
            .unwrap();
        let start = reader
            .read_unsigned_var::<u32>(metadata.bucket_bits)
            .unwrap();
        let end = reader
            .read_unsigned_var::<u32>(metadata.bucket_bits)
            .unwrap();
        (start, end)
    }

    #[inline]
    fn read_entry(
        &self,
        reader: &mut BitReader<Cursor<&[u8]>, BigEndian>,
        metadata: &GlobalIndex,
    ) -> (u64, usize, usize) {
        let hash = reader
            .read_unsigned_var::<u64>(metadata.hash_lower_bits)
            .unwrap();
        let seg_idx = reader
            .read_unsigned_var::<u32>(metadata.seg_id_bits)
            .unwrap();
        let row_idx = reader
            .read_unsigned_var::<u32>(metadata.row_id_bits)
            .unwrap();
        (hash, seg_idx as usize, row_idx as usize)
    }

    fn read(
        &self,
        target_lower_hash: u64,
        bucket_idx: u32,
        metadata: &GlobalIndex,
    ) -> Vec<RecordLocation> {
        assert!(bucket_idx >= self.bucket_start_idx && bucket_idx < self.bucket_end_idx);
        let cursor = Cursor::new(self.data.as_ref().unwrap().as_ref());
        let mut reader = BitReader::endian(cursor, BigEndian);
        let mut entry_reader = reader.clone();
        let (entry_start, entry_end) = self.read_bucket(bucket_idx, &mut reader, metadata);
        if entry_start != entry_end {
            let mut results = Vec::new();
            entry_reader
                .seek_bits(SeekFrom::Start(
                    entry_start as u64
                        * (metadata.hash_lower_bits + metadata.seg_id_bits + metadata.row_id_bits)
                            as u64,
                ))
                .unwrap();
            for _i in entry_start..entry_end {
                let (hash, seg_idx, row_idx) = self.read_entry(&mut entry_reader, metadata);
                if hash == target_lower_hash {
                    results.push(RecordLocation::DiskFile(
                        FileId(metadata.files[seg_idx].clone()),
                        row_idx,
                    ));
                }
            }
            results
        } else {
            vec![]
        }
    }
}

impl GlobalIndex {
    pub fn search(&self, value: &u64) -> Vec<RecordLocation> {
        let target_hash = splitmix64(*value);
        let lower_hash = target_hash & ((1 << self.hash_lower_bits) - 1);
        let bucket_idx = (target_hash >> self.hash_lower_bits) as u32;
        for block in self.index_blocks.iter() {
            if bucket_idx >= block.bucket_start_idx && bucket_idx < block.bucket_end_idx {
                return block.read(lower_hash, bucket_idx, self);
            }
        }
        vec![]
    }

    pub fn _iter<'a>(&'a self, file_id_remap: &'a Vec<u32>) -> GlobalIndexIterator<'a> {
        GlobalIndexIterator::_new(self, file_id_remap)
    }
}

// ================================
// Builders
// ================================
struct IndexBlockBuilder {
    bucket_start_idx: u32,
    bucket_end_idx: u32,
    buckets: Vec<u32>,
    file_path: PathBuf,
    entry_writer: OnceCell<AsyncBitWriter<AsyncBufWriter<AsyncFile>, AsyncBigEndian>>,
    current_bucket: u32,
    current_entry: u32,
}

/// TODO(hjiang): Error handle for all IO operations.
impl IndexBlockBuilder {
    pub fn new(bucket_start_idx: u32, bucket_end_idx: u32, directory: PathBuf) -> Self {
        let file_name = format!("index_block_{}.bin", uuid::Uuid::new_v4());
        let file_path = directory.join(&file_name);

        Self {
            bucket_start_idx,
            bucket_end_idx,
            buckets: vec![0; (bucket_end_idx - bucket_start_idx) as usize],
            file_path,
            entry_writer: OnceCell::new(),
            current_bucket: bucket_start_idx,
            current_entry: 0,
        }
    }

    /// Initialize entry writer for once.
    async fn get_entry_writer(
        &mut self,
    ) -> &mut AsyncBitWriter<AsyncBufWriter<AsyncFile>, AsyncBigEndian> {
        self.entry_writer
            .get_or_init(|| async {
                let file = AsyncFile::create(self.file_path.clone()).await.unwrap();
                let buf_writer = AsyncBufWriter::new(file);
                AsyncBitWriter::endian(buf_writer, AsyncBigEndian)
            })
            .await;
        self.entry_writer.get_mut().unwrap()
    }

    pub async fn write_entry(
        &mut self,
        hash: u64,
        seg_idx: usize,
        row_idx: usize,
        metadata: &GlobalIndex,
    ) {
        while (hash >> metadata.hash_lower_bits) != self.current_bucket as u64 {
            self.current_bucket += 1;
            self.buckets[self.current_bucket as usize] = self.current_entry;
        }
        self.get_entry_writer()
            .await
            .write(
                metadata.hash_lower_bits,
                hash & ((1 << metadata.hash_lower_bits) - 1),
            )
            .await
            .unwrap();
        self.get_entry_writer()
            .await
            .write(metadata.seg_id_bits, seg_idx as u32)
            .await
            .unwrap();
        self.get_entry_writer()
            .await
            .write(metadata.row_id_bits, row_idx as u32)
            .await
            .unwrap();
        self.current_entry += 1;
    }

    pub async fn build(mut self, metadata: &GlobalIndex) -> IndexBlock {
        for i in self.current_bucket + 1..self.bucket_end_idx {
            self.buckets[i as usize] = self.current_entry;
        }
        let bucket_start_offset = (self.current_entry as u64)
            * (metadata.hash_lower_bits + metadata.seg_id_bits + metadata.row_id_bits) as u64;
        let buckets = std::mem::take(&mut self.buckets);
        for cur_bucket in buckets {
            self.get_entry_writer()
                .await
                .write(metadata.bucket_bits, cur_bucket)
                .await
                .unwrap();
        }
        self.get_entry_writer().await.byte_align().await.unwrap();
        self.get_entry_writer().await.flush().await.unwrap();
        drop(self.entry_writer);
        IndexBlock::new(
            self.bucket_start_idx,
            self.bucket_end_idx,
            bucket_start_offset,
            self.file_path.to_str().unwrap().to_string(),
        )
    }
}

pub struct GlobalIndexBuilder {
    num_rows: u32,
    files: Vec<Arc<PathBuf>>,
    directory: PathBuf,
}

impl GlobalIndexBuilder {
    pub fn new() -> Self {
        Self {
            num_rows: 0,
            files: vec![],
            directory: PathBuf::new(),
        }
    }

    pub fn set_directory(&mut self, directory: PathBuf) -> &mut Self {
        self.directory = directory;
        self
    }

    pub fn set_files(&mut self, files: Vec<Arc<PathBuf>>) -> &mut Self {
        self.files = files;
        self
    }

    pub async fn build_from_flush(mut self, mut entries: Vec<(u64, usize, usize)>) -> GlobalIndex {
        self.num_rows = entries.len() as u32;
        for entry in &mut entries {
            entry.0 = splitmix64(entry.0);
        }
        entries.sort_by_key(|entry| entry.0);
        self.build(entries.into_iter()).await
    }

    pub async fn _build_from_merge(mut self, indices: Vec<GlobalIndex>) -> GlobalIndex {
        self.num_rows = indices.iter().map(|index| index.num_rows).sum();
        self.files = indices
            .iter()
            .flat_map(|index| index.files.clone())
            .collect();
        let mut file_id_remaps = vec![];
        let mut file_id_after_remap = 0;
        for index in &indices {
            let mut file_id_remap = vec![INVALID_FILE_ID; index.files.len()];
            for (_, item) in file_id_remap.iter_mut().enumerate().take(index.files.len()) {
                *item = file_id_after_remap;
                file_id_after_remap += 1;
            }
            file_id_remaps.push(file_id_remap);
        }
        let iters = indices
            .iter()
            .enumerate()
            .map(|(i, index)| index._iter(&file_id_remaps[i]))
            .collect::<Vec<_>>();
        let merge_iter = GlobalIndexMergingIterator::_new(iters);
        self.build(merge_iter).await
    }

    async fn build(self, iter: impl Iterator<Item = (u64, usize, usize)>) -> GlobalIndex {
        let num_rows = self.num_rows;
        let bucket_bits = 32 - num_rows.leading_zeros();
        let num_buckets = (num_rows / 4 + 2).next_power_of_two();
        let upper_bits = num_buckets.trailing_zeros();
        let lower_bits = 64 - upper_bits;
        let seg_id_bits = 32 - (self.files.len() as u32).trailing_zeros();
        let mut global_index = GlobalIndex {
            global_index_id: get_next_file_index_id(),
            files: self.files,
            num_rows,
            hash_bits: HASH_BITS,
            hash_upper_bits: upper_bits,
            hash_lower_bits: lower_bits,
            seg_id_bits,
            row_id_bits: 32,
            bucket_bits,
            index_blocks: vec![],
        };
        let mut index_blocks = Vec::new();
        let mut index_block_builder =
            IndexBlockBuilder::new(0, num_buckets + 1, self.directory.clone());
        for entry in iter {
            index_block_builder
                .write_entry(entry.0, entry.1, entry.2, &global_index)
                .await;
        }
        index_blocks.push(index_block_builder.build(&global_index).await);
        global_index.index_blocks = index_blocks;
        global_index
    }
}

// ================================
// Iterators for merging indices
// ================================
struct IndexBlockIterator<'a> {
    collection: &'a IndexBlock,
    metadata: &'a GlobalIndex,
    current_bucket: u32,
    current_bucket_entry_end: u32,
    current_entry: u32,
    current_upper_hash: u64,
    bucket_reader: BitReader<Cursor<&'a [u8]>, BigEndian>,
    entry_reader: BitReader<Cursor<&'a [u8]>, BigEndian>,
    file_id_remap: &'a Vec<u32>,
}

impl<'a> IndexBlockIterator<'a> {
    fn new(
        collection: &'a IndexBlock,
        metadata: &'a GlobalIndex,
        file_id_remap: &'a Vec<u32>,
    ) -> Self {
        let mut bucket_reader = BitReader::endian(
            Cursor::new(collection.data.as_ref().unwrap().as_ref()),
            BigEndian,
        );
        let entry_reader = bucket_reader.clone();
        bucket_reader
            .seek_bits(SeekFrom::Start(collection.bucket_start_offset))
            .unwrap();
        let _ = bucket_reader
            .read_unsigned_var::<u32>(metadata.bucket_bits)
            .unwrap();
        let current_bucket_entry_end = bucket_reader
            .read_unsigned_var::<u32>(metadata.bucket_bits)
            .unwrap();
        Self {
            collection,
            metadata,
            bucket_reader,
            entry_reader,
            current_bucket: collection.bucket_start_idx,
            current_bucket_entry_end,
            current_entry: 0,
            current_upper_hash: 0,
            file_id_remap,
        }
    }
}

impl Iterator for IndexBlockIterator<'_> {
    type Item = (u64, usize, usize);

    fn next(&mut self) -> Option<Self::Item> {
        loop {
            if self.current_bucket == self.collection.bucket_end_idx - 1 {
                return None;
            }
            while self.current_entry == self.current_bucket_entry_end {
                self.current_bucket += 1;
                if self.current_bucket == self.collection.bucket_end_idx - 1 {
                    return None;
                }
                self.current_bucket_entry_end = self
                    .bucket_reader
                    .read_unsigned_var::<u32>(self.metadata.bucket_bits)
                    .unwrap();
                self.current_upper_hash += 1 << self.metadata.hash_lower_bits;
            }
            let (lower_hash, seg_idx, row_idx) = self
                .collection
                .read_entry(&mut self.entry_reader, self.metadata);
            self.current_entry += 1;
            if *self.file_id_remap.get(seg_idx).unwrap() != INVALID_FILE_ID {
                return Some((lower_hash + self.current_upper_hash, seg_idx, row_idx));
            }
        }
    }
}

pub struct GlobalIndexIterator<'a> {
    index: &'a GlobalIndex,
    block_idx: usize,
    block_iter: Option<IndexBlockIterator<'a>>,
    file_id_remap: &'a Vec<u32>,
}

impl<'a> GlobalIndexIterator<'a> {
    pub fn _new(index: &'a GlobalIndex, file_id_remap: &'a Vec<u32>) -> Self {
        let mut block_iter = None;
        let block_idx = 0;
        if !index.index_blocks.is_empty() {
            block_iter = Some(index.index_blocks[0].iter(index, file_id_remap));
        }
        Self {
            index,
            block_idx,
            block_iter,
            file_id_remap,
        }
    }
}

impl Iterator for GlobalIndexIterator<'_> {
    type Item = (u64, usize, usize);

    fn next(&mut self) -> Option<Self::Item> {
        loop {
            if let Some(ref mut iter) = self.block_iter {
                if let Some(item) = iter.next() {
                    return Some(item);
                }
            }
            self.block_idx += 1;
            if self.block_idx >= self.index.index_blocks.len() {
                return None;
            }
            self.block_iter =
                Some(self.index.index_blocks[self.block_idx].iter(self.index, self.file_id_remap));
        }
    }
}

pub struct GlobalIndexMergingIterator<'a> {
    heap: BinaryHeap<HeapItem<'a>>,
}

struct HeapItem<'a> {
    value: (u64, usize, usize),
    iter: GlobalIndexIterator<'a>,
}

impl PartialEq for HeapItem<'_> {
    fn eq(&self, other: &Self) -> bool {
        self.value.0 == other.value.0
    }
}
impl Eq for HeapItem<'_> {}

impl PartialOrd for HeapItem<'_> {
    fn partial_cmp(&self, other: &Self) -> Option<std::cmp::Ordering> {
        Some(self.cmp(other))
    }
}
impl Ord for HeapItem<'_> {
    fn cmp(&self, other: &Self) -> std::cmp::Ordering {
        // Reverse for min-heap
        other.value.0.cmp(&self.value.0)
    }
}

impl<'a> GlobalIndexMergingIterator<'a> {
    pub fn _new(iterators: Vec<GlobalIndexIterator<'a>>) -> Self {
        let mut heap = BinaryHeap::new();
        for mut it in iterators {
            if let Some(value) = it.next() {
                heap.push(HeapItem { value, iter: it });
            }
        }
        Self { heap }
    }
}

impl Iterator for GlobalIndexMergingIterator<'_> {
    type Item = (u64, usize, usize);

    fn next(&mut self) -> Option<Self::Item> {
        if let Some(mut heap_item) = self.heap.pop() {
            let result = heap_item.value;
            if let Some(next_value) = heap_item.iter.next() {
                self.heap.push(HeapItem {
                    value: next_value,
                    iter: heap_item.iter,
                });
            }
            Some(result)
        } else {
            None
        }
    }
}

// ================================
// Debug Helpers
// ================================
impl IndexBlock {
    fn fmt(&self, f: &mut fmt::Formatter<'_>, metadata: &GlobalIndex) -> fmt::Result {
        write!(
            f,
            "\nIndexBlock {{ \n   bucket_start_idx: {}, \n   bucket_end_idx: {},",
            self.bucket_start_idx, self.bucket_end_idx
        )?;
        let cursor = Cursor::new(self.data.as_ref().unwrap().as_ref());
        let mut reader = BitReader::endian(cursor, BigEndian);
        write!(f, "\n   Buckets: ")?;
        let mut num = 0;
        reader
            .seek_bits(SeekFrom::Start(self.bucket_start_offset))
            .unwrap();
        for _i in 0..self.bucket_end_idx {
            num = reader
                .read_unsigned_var::<u32>(metadata.bucket_bits)
                .unwrap();
            write!(f, "{} ", num)?;
        }
        write!(f, "\n   Entries: ")?;
        reader.seek_bits(SeekFrom::Start(0)).unwrap();
        for _i in 0..num {
            let (hash, seg_idx, row_idx) = self.read_entry(&mut reader, metadata);
            write!(f, "\n     {} {} {}", hash, seg_idx, row_idx)?;
        }
        write!(f, "\n}}")?;
        Ok(())
    }
}

impl Debug for GlobalIndex {
    fn fmt(&self, f: &mut fmt::Formatter<'_>) -> fmt::Result {
        write!(f, "GlobalIndex {{ files: {:?}, num_rows: {}, hash_bits: {}, hash_upper_bits: {}, hash_lower_bits: {}, seg_id_bits: {}, row_id_bits: {}, bucket_bits: {} ", self.files, self.num_rows, self.hash_bits, self.hash_upper_bits, self.hash_lower_bits, self.seg_id_bits, self.row_id_bits, self.bucket_bits)?;
        for block in &self.index_blocks {
            block.fmt(f, self)?;
        }
        write!(f, "}}")?;
        Ok(())
    }
}

#[cfg(test)]
mod tests {
    use std::vec;

    use super::*;

    use crate::storage::storage_utils::FileId;

    #[tokio::test]
    async fn test_new() {
        let data_file = Arc::new(PathBuf::from("test.parquet"));
        let files = vec![data_file.clone()];
        let hash_entries = vec![
            (1, 0, 0),
            (2, 0, 1),
            (3, 0, 2),
            (4, 0, 3),
            (5, 0, 4),
            (16, 0, 5),
            (214141, 0, 6),
            (2141, 0, 7),
            (21141, 0, 8),
            (219511, 0, 9),
            (1421141, 0, 10),
            (1111111141, 0, 11),
            (99999, 0, 12),
        ];
        let mut builder = GlobalIndexBuilder::new();
        builder
            .set_files(files)
            .set_directory(tempfile::tempdir().unwrap().into_path());
        let index = builder.build_from_flush(hash_entries.clone()).await;

        let data_file_ids = [FileId(data_file.clone())];
        for (hash, seg_idx, row_idx) in hash_entries.iter() {
            let expected_record_loc =
                RecordLocation::DiskFile(data_file_ids[*seg_idx].clone(), *row_idx);
            assert_eq!(index.search(hash), vec![expected_record_loc]);
        }

        let mut hash_entry_num = 0;
        let file_id_remap = vec![0; index.files.len()];
        for block in index.index_blocks.iter() {
            for (hash, seg_idx, row_idx) in block.iter(&index, &file_id_remap) {
                println!("{} {} {}", hash, seg_idx, row_idx);
                hash_entry_num += 1;
            }
        }
        // Check all hash entries are stored and iterated through via index iterator.
        assert_eq!(hash_entry_num, hash_entries.len());
    }

    #[tokio::test]
    async fn test_merge() {
        let files = vec![
            Arc::new(PathBuf::from("1.parquet")),
            Arc::new(PathBuf::from("2.parquet")),
            Arc::new(PathBuf::from("3.parquet")),
        ];
        let vec = (0..100).map(|i| (i as u64, i % 3, i)).collect::<Vec<_>>();
        let mut builder = GlobalIndexBuilder::new();
        builder
            .set_files(files)
            .set_directory(tempfile::tempdir().unwrap().into_path());
        let index1 = builder.build_from_flush(vec).await;
        let files = vec![
            Arc::new(PathBuf::from("4.parquet")),
            Arc::new(PathBuf::from("5.parquet")),
        ];
        let vec = (100..200).map(|i| (i as u64, i % 2, i)).collect::<Vec<_>>();
        let mut builder = GlobalIndexBuilder::new();
        builder
            .set_files(files)
            .set_directory(tempfile::tempdir().unwrap().into_path());
        let index2 = builder.build_from_flush(vec).await;
        let mut builder = GlobalIndexBuilder::new();
        builder.set_directory(tempfile::tempdir().unwrap().into_path());
        let merged = builder._build_from_merge(vec![index1, index2]).await;

        for i in 0u64..100u64 {
            let ret = merged.search(&i);
            let record_location = ret.first().unwrap();
            let RecordLocation::DiskFile(FileId(file_id), _) = record_location else {
                panic!("No record location found for {}", i);
            };
            assert_eq!(file_id.to_string_lossy(), format!("{}.parquet", i % 3 + 1));
        }
    }
}<|MERGE_RESOLUTION|>--- conflicted
+++ resolved
@@ -55,22 +55,13 @@
     pub(crate) index_blocks: Vec<IndexBlock>,
 }
 
-<<<<<<< HEAD
 pub(crate) struct IndexBlock {
     pub(crate) bucket_start_idx: u32,
     pub(crate) bucket_end_idx: u32,
     pub(crate) bucket_start_offset: u64,
     // TODO(hjiang): Need to store fully-qualified filepat instead of filename.
-    pub(crate) file_name: String,
+    pub(crate) file_path: String,
     data: Option<Mmap>,
-=======
-struct IndexBlock {
-    bucket_start_idx: u32,
-    bucket_end_idx: u32,
-    bucket_start_offset: u64,
-    _file_path: String,
-    data: Mmap,
->>>>>>> cced127c
 }
 
 impl IndexBlock {
@@ -85,12 +76,8 @@
         Self {
             bucket_start_idx,
             bucket_end_idx,
-<<<<<<< HEAD
-=======
-            _file_path: file_path,
->>>>>>> cced127c
             bucket_start_offset,
-            file_name,
+            file_path,
             data: Some(data),
         }
     }
