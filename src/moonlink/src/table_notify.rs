--- conflicted
+++ resolved
@@ -165,11 +165,7 @@
     /// ================================================
     ///
     /// Periodically persist in-memory WAL and truncate WAL files.
-<<<<<<< HEAD
-    PeriodicalPersistenceUpdateWal,
-=======
-    PeriodicalPersistTruncateWal(uuid::Uuid),
->>>>>>> 6fcedd35
+    PeriodicalPersistenceUpdateWal(uuid::Uuid),
     /// Periodic persist and truncate wal completes.
     PeriodicalWalPersistenceUpdateResult {
         result: Result<WalPersistenceUpdateResult>,
