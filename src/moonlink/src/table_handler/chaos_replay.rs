--- conflicted
+++ resolved
@@ -190,17 +190,7 @@
                     event_notification.notify_waiters();
                 }
                 TableEvent::MooncakeTableSnapshotResult {
-<<<<<<< HEAD
-                    lsn,
-                    id,
-                    current_snapshot,
-                    iceberg_snapshot_payload,
-                    file_indice_merge_payload,
-                    data_compaction_payload,
-                    ..
-=======
                     mooncake_snapshot_result,
->>>>>>> a58ddc9c
                 } => {
                     let completed_mooncake_snapshot = CompletedMooncakeSnapshot {
                         lsn: mooncake_snapshot_result.commit_lsn,
