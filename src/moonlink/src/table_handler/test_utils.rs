--- conflicted
+++ resolved
@@ -1,10 +1,7 @@
 use crate::event_sync::create_table_event_syncer;
 use crate::row::{IdentityProp, MoonlinkRow, RowValue};
-<<<<<<< HEAD
 use crate::storage::filesystem::accessor::base_filesystem_accessor::BaseFileSystemAccess;
-=======
 use crate::storage::filesystem::accessor_config::AccessorConfig;
->>>>>>> 0ea67cea
 use crate::storage::mooncake_table::table_creation_test_utils::create_test_arrow_schema;
 use crate::storage::mooncake_table::table_creation_test_utils::*;
 use crate::storage::mooncake_table::TableMetadata as MooncakeTableMetadata;
@@ -16,14 +13,9 @@
 use crate::storage::{verify_files_and_deletions, MooncakeTable};
 use crate::table_handler::{TableEvent, TableHandler};
 use crate::union_read::{decode_read_state_for_testing, ReadStateManager};
-<<<<<<< HEAD
 use crate::{
-    FileSystemAccessor, FileSystemConfig, IcebergTableManager, MooncakeTableConfig,
-    TableEventManager,
+    FileSystemAccessor, IcebergTableManager, MooncakeTableConfig, StorageConfig, TableEventManager,
 };
-=======
-use crate::{IcebergTableManager, MooncakeTableConfig, StorageConfig, TableEventManager};
->>>>>>> 0ea67cea
 use crate::{ObjectStorageCache, Result};
 
 use arrow_array::RecordBatch;
@@ -113,13 +105,12 @@
         let wal_flush_lsn_rx = table_event_sync_receiver.wal_flush_lsn_rx.clone();
 
         // TODO(Paul): Change this default when we support object storage for WAL
-        let default_wal_filesystem_config = WalManager::default_wal_file_system_config(
-            mooncake_table.get_table_id(),
-            temp_dir.path(),
-        );
+        let default_wal_filesystem_config =
+            WalManager::default_wal_storage_config(mooncake_table.get_table_id(), temp_dir.path());
         let wal_filesystem_path = default_wal_filesystem_config.get_root_path();
-        let wal_filesystem_accessor =
-            Arc::new(FileSystemAccessor::new(default_wal_filesystem_config));
+        let wal_accessor_config =
+            AccessorConfig::new_with_storage_config(default_wal_filesystem_config);
+        let wal_filesystem_accessor = Arc::new(FileSystemAccessor::new(wal_accessor_config));
 
         let handler = TableHandler::new(
             mooncake_table,
