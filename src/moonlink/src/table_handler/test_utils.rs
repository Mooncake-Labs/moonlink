use crate::event_sync::create_table_event_syncer;
use crate::row::{IdentityProp, MoonlinkRow, RowValue};
use crate::storage::filesystem::accessor::base_filesystem_accessor::BaseFileSystemAccess;
use crate::storage::filesystem::accessor_config::AccessorConfig;
use crate::storage::mooncake_table::table_creation_test_utils::create_test_arrow_schema;
use crate::storage::mooncake_table::table_creation_test_utils::*;
use crate::storage::mooncake_table::TableMetadata as MooncakeTableMetadata;
use crate::storage::wal::test_utils::WAL_TEST_TABLE_ID;
use crate::storage::wal::test_utils::{
    assert_wal_events_contains, assert_wal_events_does_not_contain,
};
use crate::storage::wal::WalManager;
use crate::storage::IcebergTableConfig;
use crate::storage::{verify_files_and_deletions, MooncakeTable};
use crate::table_handler::{TableEvent, TableHandler};
use crate::union_read::{decode_read_state_for_testing, ReadStateManager};
use crate::{
    FileSystemAccessor, IcebergTableManager, MooncakeTableConfig, StorageConfig, TableEventManager,
    WalConfig,
};
use crate::{ObjectStorageCache, Result};

use arrow_array::RecordBatch;
use futures::StreamExt;
use iceberg::io::FileIOBuilder;
use iceberg::io::FileRead;
use parquet::arrow::arrow_reader::ParquetRecordBatchReaderBuilder;
use std::path::PathBuf;
use std::sync::Arc;
use tempfile::{tempdir, TempDir};
use tokio::sync::{mpsc, watch};
use tracing::debug;

/// Creates a `MoonlinkRow` for testing purposes.
pub fn create_row(id: i32, name: &str, age: i32) -> MoonlinkRow {
    MoonlinkRow::new(vec![
        RowValue::Int32(id),
        RowValue::ByteArray(name.as_bytes().to_vec()),
        RowValue::Int32(age),
    ])
}

/// Get iceberg table manager config.
pub fn get_iceberg_manager_config(table_name: String, warehouse_uri: String) -> IcebergTableConfig {
    let storage_config = StorageConfig::FileSystem {
        root_directory: warehouse_uri,
    };
    IcebergTableConfig {
        namespace: vec!["default".to_string()],
        table_name,
        accessor_config: AccessorConfig::new_with_storage_config(storage_config),
    }
}

/// Holds the common environment components for table handler tests.
pub struct TestEnvironment {
    pub handler: TableHandler,
    event_sender: mpsc::Sender<TableEvent>,
    read_state_manager: Option<Arc<ReadStateManager>>,
    replication_tx: watch::Sender<u64>,
    last_commit_tx: watch::Sender<u64>,
    snapshot_lsn_tx: watch::Sender<u64>,
    pub(crate) wal_filesystem_accessor: Arc<dyn BaseFileSystemAccess>,
    wal_filesystem_path: String,
    pub(crate) force_snapshot_completion_rx: watch::Receiver<Option<Result<u64>>>,
    pub(crate) wal_flush_lsn_rx: watch::Receiver<u64>,
    pub(crate) table_event_manager: TableEventManager,
    pub(crate) temp_dir: TempDir,
}

impl Drop for TestEnvironment {
    fn drop(&mut self) {
        // Dropping read state manager involves asynchronous operation, which depends on table handler.
        // explicitly destruct read state manager first, and sleep for a while, to "make sure" async destruction finishes.
        self.read_state_manager = None;
        std::thread::sleep(std::time::Duration::from_millis(200));
    }
}

impl TestEnvironment {
    /// Creates a default test environment with default settings.
    pub async fn default() -> Self {
        let temp_dir = tempdir().unwrap();
        let mooncake_table_config =
            MooncakeTableConfig::new(temp_dir.path().to_str().unwrap().to_string());
        Self::new(temp_dir, mooncake_table_config).await
    }

    /// Create a new test environment with the given mooncake table.
    pub(crate) async fn new_with_mooncake_table(
        temp_dir: TempDir,
        mooncake_table: MooncakeTable,
    ) -> Self {
        let (replication_tx, replication_rx) = watch::channel(0u64);
        let (last_commit_tx, last_commit_rx) = watch::channel(0u64);
        let snapshot_lsn_tx = mooncake_table.get_snapshot_watch_sender().clone();
        let read_state_manager = Some(Arc::new(ReadStateManager::new(
            &mooncake_table,
            replication_rx.clone(),
            last_commit_rx,
        )));
        let (table_event_sync_sender, table_event_sync_receiver) = create_table_event_syncer();
        let force_snapshot_completion_rx = table_event_sync_receiver
            .force_snapshot_completion_rx
            .clone();
        let wal_flush_lsn_rx = table_event_sync_receiver.wal_flush_lsn_rx.clone();

        // TODO(Paul): Change this default when we support object storage for WAL
        let default_wal_config =
            WalConfig::default_wal_config_local(WAL_TEST_TABLE_ID, temp_dir.path());
        let wal_filesystem_path = default_wal_config.get_accessor_config().get_root_path();
        let wal_filesystem_accessor = Arc::new(FileSystemAccessor::new(
            default_wal_config.get_accessor_config(),
        ));

        let handler = TableHandler::new(
            mooncake_table,
            table_event_sync_sender,
            replication_rx.clone(),
            /*event_replay_tx=*/ None,
        )
        .await;
        let table_event_manager =
            TableEventManager::new(handler.get_event_sender(), table_event_sync_receiver);
        let event_sender = handler.get_event_sender();

        Self {
            handler,
            event_sender,
            read_state_manager,
            replication_tx,
            last_commit_tx,
            snapshot_lsn_tx,
            wal_filesystem_accessor,
            wal_filesystem_path,
            force_snapshot_completion_rx,
            wal_flush_lsn_rx,
            table_event_manager,
            temp_dir,
        }
    }

    /// Creates a new test environment with default settings.
    pub async fn new(temp_dir: TempDir, mooncake_table_config: MooncakeTableConfig) -> Self {
        let path = temp_dir.path().to_path_buf();
        let table_name = "table_name";
        let iceberg_table_config =
            get_iceberg_manager_config(table_name.to_string(), path.to_str().unwrap().to_string());
        let wal_config = WalConfig::default_wal_config_local(WAL_TEST_TABLE_ID, temp_dir.path());
        let mooncake_table = MooncakeTable::new(
            (*create_test_arrow_schema()).clone(),
            table_name.to_string(),
            1,
            path,
            IdentityProp::Keys(vec![0]),
            iceberg_table_config.clone(),
            mooncake_table_config,
            wal_config,
            ObjectStorageCache::default_for_test(&temp_dir),
            create_test_filesystem_accessor(&iceberg_table_config),
        )
        .await
        .unwrap();

        Self::new_with_mooncake_table(temp_dir, mooncake_table).await
    }

    /// Create iceberg table manager.
    pub fn create_iceberg_table_manager(
        &self,
        mooncake_table_config: MooncakeTableConfig,
    ) -> IcebergTableManager {
        let table_name = "table_name";
        let mooncake_table_metadata = Arc::new(MooncakeTableMetadata {
            name: table_name.to_string(),
            table_id: 0,
            schema: create_test_arrow_schema(),
            config: mooncake_table_config.clone(),
            path: self.temp_dir.path().to_path_buf(),
            identity: IdentityProp::Keys(vec![0]),
        });
        let iceberg_table_config = get_iceberg_manager_config(
            table_name.to_string(),
            self.temp_dir.path().to_str().unwrap().to_string(),
        );
        IcebergTableManager::new(
            mooncake_table_metadata,
            // Create new and separate object storage cache for new iceberg table manager.
            ObjectStorageCache::default_for_test(&self.temp_dir),
            create_test_filesystem_accessor(&iceberg_table_config),
            iceberg_table_config.clone(),
        )
        .unwrap()
    }

    async fn send_event(&self, event: TableEvent) {
        self.event_sender
            .send(event)
            .await
            .expect("Failed to send event");
    }

    // --- Util functions for iceberg drop table ---

    /// Request to drop iceberg table and block wait its completion.
    pub async fn drop_table(&mut self) -> Result<()> {
        self.table_event_manager.drop_table().await
    }

    // --- Operation Helpers ---

    pub async fn append_row(
        &self,
        id: i32,
        name: &str,
        age: i32,
        lsn: u64,
        xact_id: Option<u32>,
    ) -> TableEvent {
        debug!(
            "append_row: id: {}, name: {}, age: {}, lsn: {}, xact_id: {:?}",
            id, name, age, lsn, xact_id
        );
        let row = create_row(id, name, age);
        let event = TableEvent::Append {
            is_copied: false,
            row,
            lsn,
            xact_id,
        };
        self.send_event(event.clone()).await;
        event
    }

    pub async fn delete_row(
        &self,
        id: i32,
        name: &str,
        age: i32,
        lsn: u64,
        xact_id: Option<u32>,
    ) -> TableEvent {
        let row = create_row(id, name, age);
        let event = TableEvent::Delete { row, lsn, xact_id };
        self.send_event(event.clone()).await;
        event
    }

    pub async fn commit(&self, lsn: u64) -> TableEvent {
        let event = TableEvent::Commit { lsn, xact_id: None };
        self.send_event(event.clone()).await;
        event
    }

    pub async fn stream_commit(&self, lsn: u64, xact_id: u32) -> TableEvent {
        let event = TableEvent::Commit {
            lsn,
            xact_id: Some(xact_id),
        };
        self.send_event(event.clone()).await;
        event
    }

    pub async fn stream_abort(&self, xact_id: u32) -> TableEvent {
        let event = TableEvent::StreamAbort { xact_id };
        self.send_event(event.clone()).await;
        event
    }

    /// Force an index merge operation, and block wait its completion.
    pub async fn force_index_merge_and_sync(&mut self) -> Result<()> {
        let mut rx = self.table_event_manager.initiate_index_merge().await;
        rx.recv().await.unwrap()
    }

    /// Force a data compaction operation, and block wait its completion.
    pub async fn force_data_compaction_and_sync(&mut self) -> Result<()> {
        let mut rx = self.table_event_manager.initiate_data_compaction().await;
        rx.recv().await.unwrap()
    }

    /// Force a full table maintenance task operation, and block wait its completion.
    pub async fn force_full_maintenance_and_sync(&mut self) -> Result<()> {
        let mut rx = self.table_event_manager.initiate_full_compaction().await;
        rx.recv().await.unwrap()
    }

    pub async fn flush_table_and_sync(&mut self, lsn: u64) {
        self.send_event(TableEvent::CommitFlush { lsn, xact_id: None })
            .await;
        self.send_event(TableEvent::ForceSnapshot { lsn: Some(lsn) })
            .await;
        TableEventManager::synchronize_force_snapshot_request(
            self.force_snapshot_completion_rx.clone(),
            lsn,
        )
        .await
        .unwrap();
    }

    pub async fn flush_table(&self, lsn: u64) {
        self.send_event(TableEvent::CommitFlush { lsn, xact_id: None })
            .await;
    }

    pub async fn stream_flush(&self, xact_id: u32) {
        self.send_event(TableEvent::StreamFlush { xact_id }).await;
    }

    // --- LSN and Verification Helpers ---

    /// Sets both table commit and replication LSN to the same value.
    /// This makes data up to `lsn` potentially readable.
    pub fn set_readable_lsn(&self, lsn: u64) {
        self.set_table_commit_lsn(lsn);
        self.replication_tx
            .send(lsn)
            .expect("Failed to send replication LSN");
    }

    /// Sets table commit LSN and a potentially higher replication LSN.
    pub fn set_readable_lsn_with_cap(&self, table_commit_lsn: u64, replication_cap_lsn: u64) {
        self.set_table_commit_lsn(table_commit_lsn);
        self.replication_tx
            .send(replication_cap_lsn.max(table_commit_lsn))
            .expect("Failed to send replication LSN");
    }

    /// Directly set the table commit LSN watch channel.
    pub fn set_table_commit_lsn(&self, lsn: u64) {
        self.last_commit_tx
            .send(lsn)
            .expect("Failed to send last commit LSN");
    }

    /// Directly set the replication LSN watch channel.
    pub fn set_replication_lsn(&self, lsn: u64) {
        self.replication_tx
            .send(lsn)
            .expect("Failed to send replication LSN");
    }

    pub fn set_snapshot_lsn(&self, lsn: u64) {
        self.snapshot_lsn_tx
            .send(lsn)
            .expect("Failed to send snapshot LSN");
    }

    pub async fn verify_snapshot(&self, target_lsn: u64, expected_ids: &[i32]) {
        check_read_snapshot(
            self.read_state_manager.as_ref().unwrap(),
            Some(target_lsn),
            expected_ids,
        )
        .await;
    }

    // --- Lifecycle Helper ---
    pub async fn shutdown(&mut self) {
        self.send_event(TableEvent::DropTable).await;
        if let Some(handle) = self.handler._event_handle.take() {
            handle.await.expect("TableHandler task panicked");
        }
    }

    /// Force WAL persistence by sending a periodic WAL event and waiting for completion
    /// Note that this assumes that this is being called after an event with an updated LSN
    /// has just been sent, if not it will wait indefinitely.
    pub async fn force_wal_persistence(&mut self, expected_lsn: u64) {
<<<<<<< HEAD
        self.send_event(TableEvent::PeriodicalPersistenceUpdateWal)
            .await;
=======
        self.send_event(TableEvent::PeriodicalPersistTruncateWal(
            uuid::Uuid::new_v4(),
        ))
        .await;
>>>>>>> 6fcedd35

        loop {
            if *self.wal_flush_lsn_rx.borrow() >= expected_lsn {
                break;
            }
            self.wal_flush_lsn_rx.changed().await.unwrap();
        }
    }

    // TODO(Paul): Rework these when implementing object storage WAL
    /// Infers the lowest file number by looking at all remaining files in the WAL directory.
    pub async fn infer_lowest_wal_file_number(&self) -> Option<u64> {
        let mut files = tokio::fs::read_dir(PathBuf::from(&self.wal_filesystem_path))
            .await
            .unwrap_or_else(|_| {
                panic!(
                    "Failed to read wal filesystem path: {}",
                    self.wal_filesystem_path
                )
            });
        let mut lowest = u64::MAX;

        while let Some(file) = files.next_entry().await.unwrap() {
            debug!("file: {:?}", file);
            let path = file.path();
            let file_name = path.file_name()?.to_str()?;
            if let Some(num_str) = file_name.strip_prefix("wal_")?.strip_suffix(".json") {
                if let Ok(num) = num_str.parse::<u64>() {
                    lowest = lowest.min(num);
                }
            }
        }
        (lowest != u64::MAX).then_some(lowest)
    }

    // Recover wal events locally by reading from the wal filesystem and finding the lowest file number
    // TODO(Paul): Rework these when implementing object storage WAL
    pub async fn get_wal_events_with_start_file_number(
        &self,
        start_file_num: u64,
    ) -> Vec<TableEvent> {
        let wal_events_stream = WalManager::recover_flushed_wals_flat(
            self.wal_filesystem_accessor.clone(),
            start_file_num,
        );
        let wal_events_vec = wal_events_stream
            .collect::<Vec<Result<TableEvent>>>()
            .await
            .into_iter()
            .map(|event| match event {
                // panic if there are any errors
                Ok(event) => event,
                Err(e) => {
                    panic!("Error recovering wal events: {e:?}");
                }
            })
            .collect::<Vec<TableEvent>>();
        wal_events_vec
    }

    pub async fn get_wal_events_inferring_lowest_file_number(&self) -> Vec<TableEvent> {
        let lowest_file_number = self.infer_lowest_wal_file_number().await.unwrap();
        self.get_wal_events_with_start_file_number(lowest_file_number)
            .await
    }

    /// Infers the lowest file number by looking at all remaining files in the WAL directory.
    pub async fn check_wal_events_inferring_lowest_file_number(
        &self,
        should_contain_table_events: &[TableEvent],
        should_not_contain_table_events: &[TableEvent],
    ) {
        let wal_events = self.get_wal_events_inferring_lowest_file_number().await;

        assert_wal_events_contains(&wal_events, should_contain_table_events);
        assert_wal_events_does_not_contain(&wal_events, should_not_contain_table_events);
    }

    pub async fn check_wal_events(
        &self,
        start_file_number: u64,
        should_contain_table_events: &[TableEvent],
        should_not_contain_table_events: &[TableEvent],
    ) {
        let wal_events = self
            .get_wal_events_with_start_file_number(start_file_number)
            .await;

        assert_wal_events_contains(&wal_events, should_contain_table_events);
        assert_wal_events_does_not_contain(&wal_events, should_not_contain_table_events);
    }
}

/// Verifies the state of a read snapshot against expected row IDs.
pub async fn check_read_snapshot(
    read_manager: &ReadStateManager,
    target_lsn: Option<u64>,
    expected_ids: &[i32],
) {
    let read_state = read_manager.try_read(target_lsn).await.unwrap();
    let (data_files, puffin_files, deletion_vectors, position_deletes) =
        decode_read_state_for_testing(&read_state);

    if data_files.is_empty() && !expected_ids.is_empty() {
        unreachable!(
            "No snapshot files returned for LSN {:?} when rows (IDs: {:?}) were expected. Expected files because expected_ids is not empty.",
            target_lsn, expected_ids
        );
    }
    verify_files_and_deletions(
        &data_files,
        &puffin_files,
        position_deletes,
        deletion_vectors,
        expected_ids,
    )
    .await;
}

/// Test util function to load one arrow batch from the given local parquet file.
pub(crate) async fn load_one_arrow_batch(filepath: &str) -> RecordBatch {
    let file_io = FileIOBuilder::new_fs_io().build().unwrap();
    let input_file = file_io.new_input(filepath).unwrap();
    let input_file_metadata = input_file.metadata().await.unwrap();
    let reader = input_file.reader().await.unwrap();
    let bytes = reader.read(0..input_file_metadata.size).await.unwrap();
    let builder = ParquetRecordBatchReaderBuilder::try_new(bytes).unwrap();
    let mut reader = builder.build().unwrap();

    reader
        .next()
        .transpose()
        .unwrap()
        .expect("Should have one batch")
}<|MERGE_RESOLUTION|>--- conflicted
+++ resolved
@@ -367,15 +367,10 @@
     /// Note that this assumes that this is being called after an event with an updated LSN
     /// has just been sent, if not it will wait indefinitely.
     pub async fn force_wal_persistence(&mut self, expected_lsn: u64) {
-<<<<<<< HEAD
-        self.send_event(TableEvent::PeriodicalPersistenceUpdateWal)
-            .await;
-=======
-        self.send_event(TableEvent::PeriodicalPersistTruncateWal(
+        self.send_event(TableEvent::PeriodicalPersistenceUpdateWal(
             uuid::Uuid::new_v4(),
         ))
         .await;
->>>>>>> 6fcedd35
 
         loop {
             if *self.wal_flush_lsn_rx.borrow() >= expected_lsn {
