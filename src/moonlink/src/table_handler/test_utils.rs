use crate::event_sync::create_table_event_syncer;
use crate::row::{IdentityProp, MoonlinkRow, RowValue};
use crate::storage::filesystem::accessor::base_filesystem_accessor::BaseFileSystemAccess;
use crate::storage::filesystem::accessor_config::AccessorConfig;
use crate::storage::mooncake_table::table_creation_test_utils::create_test_arrow_schema;
use crate::storage::mooncake_table::table_creation_test_utils::*;
use crate::storage::mooncake_table::TableMetadata as MooncakeTableMetadata;
use crate::storage::wal::test_utils::{
    assert_wal_events_contains, assert_wal_events_does_not_contain,
};
use crate::storage::wal::test_utils::{wal_file_exists, WAL_TEST_TABLE_ID};
use crate::storage::wal::{PersistentWalMetadata, WalManager};
use crate::storage::IcebergTableConfig;
use crate::storage::{verify_files_and_deletions, MooncakeTable};
use crate::table_handler::{TableEvent, TableHandler};
use crate::union_read::{decode_read_state_for_testing, ReadStateManager};
use crate::{
    FileSystemAccessor, IcebergTableManager, MooncakeTableConfig, StorageConfig, TableEventManager,
    WalConfig, WalTransactionState,
};
use crate::{ObjectStorageCache, Result};

use arrow_array::RecordBatch;
use futures::StreamExt;
use iceberg::io::FileIOBuilder;
use iceberg::io::FileRead;
use more_asserts as ma;
use parquet::arrow::arrow_reader::ParquetRecordBatchReaderBuilder;
use std::path::PathBuf;
use std::sync::Arc;
use tempfile::{tempdir, TempDir};
use tokio::sync::{mpsc, watch};
use tracing::debug;

/// Creates a `MoonlinkRow` for testing purposes.
pub fn create_row(id: i32, name: &str, age: i32) -> MoonlinkRow {
    MoonlinkRow::new(vec![
        RowValue::Int32(id),
        RowValue::ByteArray(name.as_bytes().to_vec()),
        RowValue::Int32(age),
    ])
}

/// Get iceberg table manager config.
pub fn get_iceberg_manager_config(table_name: String, warehouse_uri: String) -> IcebergTableConfig {
    let storage_config = StorageConfig::FileSystem {
        root_directory: warehouse_uri,
        atomic_write_dir: None,
    };
    IcebergTableConfig {
        namespace: vec!["default".to_string()],
        table_name,
        accessor_config: AccessorConfig::new_with_storage_config(storage_config),
    }
}

/// Holds the common environment components for table handler tests.
pub struct TestEnvironment {
    pub handler: TableHandler,
    event_sender: mpsc::Sender<TableEvent>,
    read_state_manager: Option<Arc<ReadStateManager>>,
    replication_tx: watch::Sender<u64>,
    last_commit_tx: watch::Sender<u64>,
    snapshot_lsn_tx: watch::Sender<u64>,
    pub(crate) wal_filesystem_accessor: Arc<dyn BaseFileSystemAccess>,
    wal_filesystem_path: String,
    pub(crate) force_snapshot_completion_rx: watch::Receiver<Option<Result<u64>>>,
    pub(crate) wal_flush_lsn_rx: watch::Receiver<u64>,
    pub(crate) table_event_manager: TableEventManager,
    pub(crate) temp_dir: TempDir,
}

impl Drop for TestEnvironment {
    fn drop(&mut self) {
        // Dropping read state manager involves asynchronous operation, which depends on table handler.
        // explicitly destruct read state manager first, and sleep for a while, to "make sure" async destruction finishes.
        self.read_state_manager = None;
        std::thread::sleep(std::time::Duration::from_millis(200));
    }
}

impl TestEnvironment {
    /// Creates a default test environment with default settings.
    pub async fn default() -> Self {
        let temp_dir = tempdir().unwrap();
        let mooncake_table_config =
            MooncakeTableConfig::new(temp_dir.path().to_str().unwrap().to_string());
        Self::new(temp_dir, mooncake_table_config).await
    }

    /// Create a new test environment with the given mooncake table.
    pub(crate) async fn new_with_mooncake_table(
        temp_dir: TempDir,
        mooncake_table: MooncakeTable,
    ) -> Self {
        let (replication_tx, replication_rx) = watch::channel(0u64);
        let (last_commit_tx, last_commit_rx) = watch::channel(0u64);
        let snapshot_lsn_tx = mooncake_table.get_snapshot_watch_sender().clone();
        let read_state_manager = Some(Arc::new(ReadStateManager::new(
            &mooncake_table,
            replication_rx.clone(),
            last_commit_rx,
        )));
        let (table_event_sync_sender, table_event_sync_receiver) = create_table_event_syncer();
        let force_snapshot_completion_rx = table_event_sync_receiver
            .force_snapshot_completion_rx
            .clone();
        let wal_flush_lsn_rx = table_event_sync_receiver.wal_flush_lsn_rx.clone();

        // TODO(Paul): Change this default when we support object storage for WAL
        let default_wal_config =
            WalConfig::default_wal_config_local(WAL_TEST_TABLE_ID, temp_dir.path());
        let wal_filesystem_path = default_wal_config.get_accessor_config().get_root_path();
        let wal_filesystem_accessor = Arc::new(FileSystemAccessor::new(
            default_wal_config.get_accessor_config().clone(),
        ));

        let handler = TableHandler::new(
            mooncake_table,
            table_event_sync_sender,
            replication_rx.clone(),
            /*event_replay_tx=*/ None,
        )
        .await;
        let table_event_manager =
            TableEventManager::new(handler.get_event_sender(), table_event_sync_receiver);
        let event_sender = handler.get_event_sender();

        Self {
            handler,
            event_sender,
            read_state_manager,
            replication_tx,
            last_commit_tx,
            snapshot_lsn_tx,
            wal_filesystem_accessor,
            wal_filesystem_path,
            force_snapshot_completion_rx,
            wal_flush_lsn_rx,
            table_event_manager,
            temp_dir,
        }
    }

    /// Creates a new test environment with default settings.
    pub async fn new(temp_dir: TempDir, mooncake_table_config: MooncakeTableConfig) -> Self {
        let path = temp_dir.path().to_path_buf();
        let table_name = "table_name";
        let iceberg_table_config =
            get_iceberg_manager_config(table_name.to_string(), path.to_str().unwrap().to_string());
        let wal_config = WalConfig::default_wal_config_local(WAL_TEST_TABLE_ID, temp_dir.path());
        let mooncake_table = MooncakeTable::new(
            (*create_test_arrow_schema()).clone(),
            table_name.to_string(),
            1,
            path,
            IdentityProp::Keys(vec![0]),
            iceberg_table_config.clone(),
            mooncake_table_config,
            wal_config,
            ObjectStorageCache::default_for_test(&temp_dir),
            create_test_filesystem_accessor(&iceberg_table_config),
        )
        .await
        .unwrap();

        Self::new_with_mooncake_table(temp_dir, mooncake_table).await
    }

    /// Create iceberg table manager.
    pub fn create_iceberg_table_manager(
        &self,
        mooncake_table_config: MooncakeTableConfig,
    ) -> IcebergTableManager {
        let table_name = "table_name";
        let mooncake_table_metadata = Arc::new(MooncakeTableMetadata {
            name: table_name.to_string(),
            table_id: 0,
            schema: create_test_arrow_schema(),
            config: mooncake_table_config.clone(),
            path: self.temp_dir.path().to_path_buf(),
            identity: IdentityProp::Keys(vec![0]),
        });
        let iceberg_table_config = get_iceberg_manager_config(
            table_name.to_string(),
            self.temp_dir.path().to_str().unwrap().to_string(),
        );
        IcebergTableManager::new(
            mooncake_table_metadata,
            // Create new and separate object storage cache for new iceberg table manager.
            ObjectStorageCache::default_for_test(&self.temp_dir),
            create_test_filesystem_accessor(&iceberg_table_config),
            iceberg_table_config.clone(),
        )
        .unwrap()
    }

    async fn send_event(&self, event: TableEvent) {
        self.event_sender
            .send(event)
            .await
            .expect("Failed to send event");
    }

    // --- Util functions for iceberg drop table ---

    /// Request to drop iceberg table and block wait its completion.
    pub async fn drop_table(&mut self) -> Result<()> {
        self.table_event_manager.drop_table().await
    }

    // --- Operation Helpers ---

    pub async fn append_row(
        &self,
        id: i32,
        name: &str,
        age: i32,
        lsn: u64,
        xact_id: Option<u32>,
    ) -> TableEvent {
        debug!(
            "append_row: id: {}, name: {}, age: {}, lsn: {}, xact_id: {:?}",
            id, name, age, lsn, xact_id
        );
        let row = create_row(id, name, age);
        let event = TableEvent::Append {
            is_copied: false,
            row,
            lsn,
            xact_id,
            is_recovery: false,
        };
        self.send_event(event.clone()).await;
        event
    }

    pub async fn delete_row(
        &self,
        id: i32,
        name: &str,
        age: i32,
        lsn: u64,
        xact_id: Option<u32>,
    ) -> TableEvent {
        let row = create_row(id, name, age);
        let event = TableEvent::Delete {
            row,
            lsn,
            xact_id,
            is_recovery: false,
        };
        self.send_event(event.clone()).await;
        event
    }

    pub async fn commit(&self, lsn: u64) -> TableEvent {
        let event = TableEvent::Commit {
            lsn,
            xact_id: None,
            is_recovery: false,
        };
        self.send_event(event.clone()).await;
        event
    }

    pub async fn stream_commit(&self, lsn: u64, xact_id: u32) -> TableEvent {
        let event = TableEvent::Commit {
            lsn,
            xact_id: Some(xact_id),
            is_recovery: false,
        };
        self.send_event(event.clone()).await;
        event
    }

    pub async fn stream_abort(&self, xact_id: u32) -> TableEvent {
        let event = TableEvent::StreamAbort {
            xact_id,
            is_recovery: false,
        };
        self.send_event(event.clone()).await;
        event
    }

    /// Force an index merge operation, and block wait its completion.
    pub async fn force_index_merge_and_sync(&mut self) -> Result<()> {
        let mut rx = self.table_event_manager.initiate_index_merge().await;
        rx.recv().await.unwrap()
    }

    /// Force a data compaction operation, and block wait its completion.
    pub async fn force_data_compaction_and_sync(&mut self) -> Result<()> {
        let mut rx = self.table_event_manager.initiate_data_compaction().await;
        rx.recv().await.unwrap()
    }

    /// Force a full table maintenance task operation, and block wait its completion.
    pub async fn force_full_maintenance_and_sync(&mut self) -> Result<()> {
        let mut rx = self.table_event_manager.initiate_full_compaction().await;
        rx.recv().await.unwrap()
    }

<<<<<<< HEAD
    pub async fn flush_table_and_sync(&mut self, lsn: u64) {
        self.send_event(TableEvent::CommitFlush {
            lsn,
            xact_id: None,
            is_recovery: false,
        })
        .await;
=======
    pub async fn flush_table_and_sync(&mut self, lsn: u64, xact_id: Option<u32>) {
        self.send_event(TableEvent::CommitFlush { lsn, xact_id })
            .await;
>>>>>>> 1f5f369c
        self.send_event(TableEvent::ForceSnapshot { lsn: Some(lsn) })
            .await;
        TableEventManager::synchronize_force_snapshot_request(
            self.force_snapshot_completion_rx.clone(),
            lsn,
        )
        .await
        .unwrap();
    }

    pub async fn flush_table(&self, lsn: u64) {
        self.send_event(TableEvent::CommitFlush {
            lsn,
            xact_id: None,
            is_recovery: false,
        })
        .await;
    }

    pub async fn stream_flush(&self, xact_id: u32) {
        self.send_event(TableEvent::StreamFlush {
            xact_id,
            is_recovery: false,
        })
        .await;
    }

    // --- LSN and Verification Helpers ---

    /// Sets both table commit and replication LSN to the same value.
    /// This makes data up to `lsn` potentially readable.
    pub fn set_readable_lsn(&self, lsn: u64) {
        self.set_table_commit_lsn(lsn);
        self.replication_tx
            .send(lsn)
            .expect("Failed to send replication LSN");
    }

    /// Sets table commit LSN and a potentially higher replication LSN.
    pub fn set_readable_lsn_with_cap(&self, table_commit_lsn: u64, replication_cap_lsn: u64) {
        self.set_table_commit_lsn(table_commit_lsn);
        self.replication_tx
            .send(replication_cap_lsn.max(table_commit_lsn))
            .expect("Failed to send replication LSN");
    }

    /// Directly set the table commit LSN watch channel.
    pub fn set_table_commit_lsn(&self, lsn: u64) {
        self.last_commit_tx
            .send(lsn)
            .expect("Failed to send last commit LSN");
    }

    /// Directly set the replication LSN watch channel.
    pub fn set_replication_lsn(&self, lsn: u64) {
        self.replication_tx
            .send(lsn)
            .expect("Failed to send replication LSN");
    }

    pub fn set_snapshot_lsn(&self, lsn: u64) {
        self.snapshot_lsn_tx
            .send(lsn)
            .expect("Failed to send snapshot LSN");
    }

    pub async fn verify_snapshot(&self, target_lsn: u64, expected_ids: &[i32]) {
        check_read_snapshot(
            self.read_state_manager.as_ref().unwrap(),
            Some(target_lsn),
            expected_ids,
        )
        .await;
    }

    // --- Lifecycle Helper ---
    pub async fn shutdown(&mut self) {
        self.send_event(TableEvent::DropTable).await;
        if let Some(handle) = self.handler._event_handle.take() {
            handle.await.expect("TableHandler task panicked");
        }
    }

    /// Force WAL persistence by sending a periodic WAL event and waiting for completion
    /// Note that this assumes that this is being called after an event with an updated LSN
    /// has just been sent, if not it will wait indefinitely.
    pub async fn force_wal_persistence(&mut self, expected_lsn: u64) {
        self.send_event(TableEvent::PeriodicalPersistenceUpdateWal(
            uuid::Uuid::new_v4(),
        ))
        .await;

        loop {
            if *self.wal_flush_lsn_rx.borrow() >= expected_lsn {
                break;
            }
            self.wal_flush_lsn_rx.changed().await.unwrap();
        }
    }

    // TODO(Paul): Rework these when implementing object storage WAL
    /// Infers the lowest file number by looking at all remaining files in the WAL directory.
    pub async fn infer_lowest_wal_file_number(&self) -> Option<u64> {
        let mut files = tokio::fs::read_dir(PathBuf::from(&self.wal_filesystem_path))
            .await
            .unwrap_or_else(|_| {
                panic!(
                    "Failed to read wal filesystem path: {}",
                    self.wal_filesystem_path
                )
            });
        let mut lowest = u64::MAX;

        while let Some(file) = files.next_entry().await.unwrap() {
            debug!("file: {:?}", file);
            let path = file.path();
            let file_name = path.file_name()?.to_str()?;

            // skip metadata file
            if file_name == WalManager::get_metadata_file_name() {
                continue;
            }

            if let Some(num_str) = file_name.strip_prefix("wal_")?.strip_suffix(".json") {
                if let Ok(num) = num_str.parse::<u64>() {
                    lowest = lowest.min(num);
                }
            }
        }
        (lowest != u64::MAX).then_some(lowest)
    }

    // Recover wal events locally by reading from the wal filesystem and finding the lowest file number
    // TODO(Paul): Rework these when implementing object storage WAL
    pub async fn get_wal_events_with_start_file_number(
        &self,
        start_file_num: u64,
    ) -> Vec<TableEvent> {
        let wal_events_stream = WalManager::recover_flushed_wals_flat(
            self.wal_filesystem_accessor.clone(),
            start_file_num,
        );
        let wal_events_vec = wal_events_stream
            .collect::<Vec<Result<TableEvent>>>()
            .await
            .into_iter()
            .map(|event| match event {
                // panic if there are any errors
                Ok(event) => event,
                Err(e) => {
                    panic!("Error recovering wal events: {e:?}");
                }
            })
            .collect::<Vec<TableEvent>>();
        wal_events_vec
    }

    pub async fn get_wal_events_inferring_lowest_file_number(&self) -> Vec<TableEvent> {
        let lowest_file_number = self.infer_lowest_wal_file_number().await.unwrap();
        self.get_wal_events_with_start_file_number(lowest_file_number)
            .await
    }

    /// Infers the lowest file number by looking at all remaining files in the WAL directory.
    pub async fn check_wal_events_inferring_lowest_file_number(
        &self,
        should_contain_table_events: &[TableEvent],
        should_not_contain_table_events: &[TableEvent],
    ) {
        let wal_events = self.get_wal_events_inferring_lowest_file_number().await;

        assert_wal_events_contains(&wal_events, should_contain_table_events);
        assert_wal_events_does_not_contain(&wal_events, should_not_contain_table_events);
    }

    pub async fn get_latest_wal_metadata(&self) -> PersistentWalMetadata {
        WalManager::recover_persistent_wal_metadata(self.wal_filesystem_accessor.clone()).await
    }

    pub async fn check_wal_events_from_metadata(
        &self,
        wal_metadata: &PersistentWalMetadata,
        should_contain_table_events: &[TableEvent],
        should_not_contain_table_events: &[TableEvent],
    ) {
        let live_wal_files_tracker = wal_metadata.get_live_wal_files_tracker();
        if wal_metadata.get_live_wal_files_tracker().is_empty() {
            assert!(
                should_contain_table_events.is_empty(),
                "No live wal files found in wal metadata but should contain events was not empty: {should_contain_table_events:?}"
            );
            return;
        }

        let start_file_number = live_wal_files_tracker.first().unwrap().file_number;

        let wal_events = self
            .get_wal_events_with_start_file_number(start_file_number)
            .await;

        assert_wal_events_contains(&wal_events, should_contain_table_events);
        assert_wal_events_does_not_contain(&wal_events, should_not_contain_table_events);
    }

    pub async fn check_wal_metadata_invariants(
        &self,
        metadata: &PersistentWalMetadata,
        iceberg_snapshot_lsn: Option<u64>,
        should_contain_xact_ids: Vec<u32>,
        should_not_contain_xact_ids: Vec<u32>,
    ) {
        assert_eq!(
            metadata.get_iceberg_snapshot_lsn(),
            iceberg_snapshot_lsn,
            "iceberg snapshot lsn should be the same"
        );

        // Assertions for active transaction tracking
        for (xact_id, xact_state) in metadata.get_active_transactions() {
            assert!(
                should_contain_xact_ids.contains(xact_id),
                "xact {xact_id} should be in the metadata"
            );
            assert!(
                !should_not_contain_xact_ids.contains(xact_id),
                "xact {xact_id} should not be in the metadata"
            );

            if let WalTransactionState::Commit { completion_lsn, .. }
            | WalTransactionState::Abort { completion_lsn, .. } = xact_state
            {
                if let Some(lsn) = iceberg_snapshot_lsn {
                    ma::assert_gt!(
                        *completion_lsn,
                        lsn,
                        "xact {xact_id} should have completion LSN > iceberg snapshot LSN"
                    );
                }
            }
        }

        // Assertions for main transaction tracking
        for i in 0..metadata.get_main_transaction_tracker().len() {
            let xact = &metadata.get_main_transaction_tracker()[i];
            if i != metadata.get_main_transaction_tracker().len() - 1 {
                if let WalTransactionState::Open { .. } = xact {
                    panic!("xact {xact:?} should not be open unless it is the last xact");
                }
            }
            if let WalTransactionState::Commit { completion_lsn, .. }
            | WalTransactionState::Abort { completion_lsn, .. } = xact
            {
                if let Some(lsn) = iceberg_snapshot_lsn {
                    ma::assert_gt!(
                        *completion_lsn,
                        lsn,
                        "xact {xact:?} should have completion LSN > iceberg snapshot LSN"
                    );
                }
            }
        }

        // Check consistency between files
        let active_wal_files = metadata.get_live_wal_files_tracker();

        let lowest_file_number_from_fs = self.infer_lowest_wal_file_number().await;
        let lowest_file_number_from_metadata =
            active_wal_files.first().map(|file| file.file_number);
        assert_eq!(
            lowest_file_number_from_fs, lowest_file_number_from_metadata,
            "lowest file number from fs and metadata should be the same"
        );

        for file in active_wal_files {
            assert!(
                wal_file_exists(self.wal_filesystem_accessor.clone(), file.file_number).await,
                "file {file_number} should exist",
                file_number = file.file_number
            );
        }
    }
}

/// Verifies the state of a read snapshot against expected row IDs.
pub async fn check_read_snapshot(
    read_manager: &ReadStateManager,
    target_lsn: Option<u64>,
    expected_ids: &[i32],
) {
    let read_state = read_manager.try_read(target_lsn).await.unwrap();
    let (data_files, puffin_files, deletion_vectors, position_deletes) =
        decode_read_state_for_testing(&read_state);

    if data_files.is_empty() && !expected_ids.is_empty() {
        unreachable!(
            "No snapshot files returned for LSN {:?} when rows (IDs: {:?}) were expected. Expected files because expected_ids is not empty.",
            target_lsn, expected_ids
        );
    }
    verify_files_and_deletions(
        &data_files,
        &puffin_files,
        position_deletes,
        deletion_vectors,
        expected_ids,
    )
    .await;
}

/// Test util function to load one arrow batch from the given local parquet file.
pub(crate) async fn load_one_arrow_batch(filepath: &str) -> RecordBatch {
    let file_io = FileIOBuilder::new_fs_io().build().unwrap();
    let input_file = file_io.new_input(filepath).unwrap();
    let input_file_metadata = input_file.metadata().await.unwrap();
    let reader = input_file.reader().await.unwrap();
    let bytes = reader.read(0..input_file_metadata.size).await.unwrap();
    let builder = ParquetRecordBatchReaderBuilder::try_new(bytes).unwrap();
    let mut reader = builder.build().unwrap();

    reader
        .next()
        .transpose()
        .unwrap()
        .expect("Should have one batch")
}<|MERGE_RESOLUTION|>--- conflicted
+++ resolved
@@ -301,19 +301,13 @@
         rx.recv().await.unwrap()
     }
 
-<<<<<<< HEAD
-    pub async fn flush_table_and_sync(&mut self, lsn: u64) {
+    pub async fn flush_table_and_sync(&mut self, lsn: u64, xact_id: Option<u32>) {
         self.send_event(TableEvent::CommitFlush {
             lsn,
-            xact_id: None,
+            xact_id,
             is_recovery: false,
         })
         .await;
-=======
-    pub async fn flush_table_and_sync(&mut self, lsn: u64, xact_id: Option<u32>) {
-        self.send_event(TableEvent::CommitFlush { lsn, xact_id })
-            .await;
->>>>>>> 1f5f369c
         self.send_event(TableEvent::ForceSnapshot { lsn: Some(lsn) })
             .await;
         TableEventManager::synchronize_force_snapshot_request(
