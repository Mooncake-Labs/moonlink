--- conflicted
+++ resolved
@@ -184,19 +184,8 @@
     // --- Util functions for iceberg drop table ---
 
     /// Request to drop iceberg table and block wait its completion.
-<<<<<<< HEAD
-    pub async fn drop_table(mut self) -> Result<()> {
-        // Reset read state manager, which release all read states.
-        self.read_state_manager = None;
-
-        // Drop trait for read states performs async operations, sleep for a while to make sure it completes.
-        tokio::time::sleep(std::time::Duration::from_millis(500)).await;
-
-        self.table_event_manager.drop_table().await
-=======
     pub async fn drop_table(&mut self) -> Result<()> {
         self.iceberg_table_event_manager.drop_table().await
->>>>>>> 6e9910f1
     }
 
     // --- Operation Helpers ---
