use arrow_array::{Int32Array, RecordBatch, StringArray};
use tempfile::tempdir;
use tokio::sync::broadcast;
use tokio::sync::watch;

use super::test_utils::*;
use super::TableEvent;
use crate::storage::compaction::compaction_config::DataCompactionConfig;
use crate::storage::filesystem::accessor::filesystem_accessor::FileSystemAccessor;
use crate::storage::index::index_merge_config::FileIndexMergeConfig;
use crate::storage::mooncake_table::table_creation_test_utils::*;
use crate::storage::mooncake_table::validation_test_utils::*;
use crate::storage::mooncake_table::IcebergSnapshotPayload;
use crate::storage::mooncake_table::Snapshot as MooncakeSnapshot;
use crate::storage::mooncake_table::TableMetadata as MooncakeTableMetadata;
use crate::storage::mooncake_table_config::IcebergPersistenceConfig;
use crate::storage::mooncake_table_config::MooncakeTableConfig;
use crate::storage::wal::test_utils::WAL_TEST_TABLE_ID;
use crate::storage::wal::WalManager;
use crate::storage::MockTableManager;
use crate::storage::MooncakeTable;
use crate::storage::PersistenceResult;
use crate::storage::TableManager;
use crate::table_handler::table_handler_state::TableHandlerState;
use crate::ObjectStorageCache;
use crate::TableEventManager;
use crate::WalConfig;

use std::collections::HashMap;
use std::sync::Arc;

#[tokio::test]
async fn test_table_handler() {
    let mut env = TestEnvironment::default().await;

    env.append_row(1, "John", 30, /*lsn=*/ 0, /*xact_id=*/ None)
        .await;
    env.commit(1).await;

    env.set_readable_lsn_with_cap(1, 100); // table_commit_lsn = 1, replication_lsn = 100
    env.verify_snapshot(1, &[1]).await;
    env.verify_snapshot(100, &[1]).await; // Reading at a higher LSN should still see data from LSN 1

    env.shutdown().await;
    println!("All table handler tests passed!");
}

#[tokio::test]
async fn test_table_handler_flush() {
    let mut env = TestEnvironment::default().await;

    let rows_data = vec![(1, "Alice", 25), (2, "Bob", 30), (3, "Charlie", 35)];
    for (id, name, age) in rows_data {
        env.append_row(id, name, age, /*lsn=*/ 0, /*xact_id=*/ None)
            .await;
    }

    env.commit(1).await;
    env.flush_table(1).await;

    env.set_readable_lsn_with_cap(1, 100);
    env.verify_snapshot(1, &[1, 2, 3]).await;

    env.shutdown().await;
    println!("All table handler flush tests passed!");
}

// Testing scenario: assign small parquet file size, which leads to multiple disk slice in one flush operation.
#[tokio::test]
async fn test_append_with_small_disk_slice() {
    let temp_dir = tempdir().unwrap();
    let mooncake_table_config = MooncakeTableConfig {
        batch_size: 1,                   // One mem slice only contains one row.
        disk_slice_parquet_file_size: 1, // One parquet file only contains one arrow record.
        mem_slice_size: 1000,
        snapshot_deletion_record_count: 1000,
        temp_files_directory: temp_dir.path().to_str().unwrap().to_string(),
        data_compaction_config: DataCompactionConfig::default(),
        file_index_config: FileIndexMergeConfig::default(),
        persistence_config: IcebergPersistenceConfig {
            new_data_file_count: 1000,
            new_committed_deletion_log: 1000,
            new_compacted_data_file_count: 1,
            old_compacted_data_file_count: 1,
            old_merged_file_indices_count: 1,
        },
    };
    let env = TestEnvironment::new(temp_dir, mooncake_table_config.clone()).await;

    // Append two rows, which appears in two parquet files.
    env.append_row(
        /*id=*/ 1, /*name=*/ "Alice", /*age=*/ 10, /*lsn=*/ 0,
        /*xact_id=*/ None,
    )
    .await;
    env.append_row(
        /*id=*/ 2, /*name=*/ "Blob", /*age=*/ 20, /*lsn=*/ 0,
        /*xact_id=*/ None,
    )
    .await;
    env.commit(/*lsn=*/ 10).await;
    env.flush_table(/*lsn=*/ 10).await;

    // Check whether both rows are accessible in snapshot.
    env.set_readable_lsn(10);
    env.verify_snapshot(/*target_lsn=*/ 10, /*expected_id=*/ &[1, 2])
        .await;
}

#[tokio::test]
async fn test_streaming_append_and_commit() {
    let mut env = TestEnvironment::default().await;
    let xact_id = 101;

    env.append_row(10, "Transaction-User", 25, /*lsn=*/ 50, Some(xact_id))
        .await;
    env.stream_commit(101, xact_id).await;

    env.set_readable_lsn(101);
    env.verify_snapshot(101, &[10]).await;

    env.shutdown().await;
}

#[tokio::test]
async fn test_streaming_delete() {
    let mut env = TestEnvironment::default().await;
    let xact_id = 101;

    env.append_row(10, "Transaction-User1", 25, /*lsn=*/ 10, Some(xact_id))
        .await;
    env.append_row(11, "Transaction-User2", 30, /*lsn=*/ 20, Some(xact_id))
        .await;

    // LSN for delete op (100) can be different from the stream commit LSN (101)
    env.delete_row(10, "Transaction-User1", 25, 100, Some(xact_id))
        .await;
    env.stream_commit(101, xact_id).await;

    env.set_readable_lsn(101);
    env.verify_snapshot(101, &[11]).await;

    env.shutdown().await;
}

/// Testing scenario: flush an empty batch record doesn't generate data file.
#[tokio::test]
async fn test_flush_empty_batch_records() {
    let mut env = TestEnvironment::default().await;

    // operation-1: append and commit in non-streaming transaction
    env.append_row(1, "User-1", 10, /*lsn=*/ 50, /*xact_id=*/ None)
        .await;
    env.commit(/*lsn=*/ 150).await;

    // operation-2: in a non-streaming transaction, delete rows committed in the above transaction
    env.delete_row(1, "User-1", 20, /*lsn=*/ 200, /*xact_id=*/ None)
        .await;
    env.commit(/*lsn=*/ 250).await;
    // Later when we do flush and create snapshot, there should be no data files generated for the deleted row.

    // operation-3: start and commit a streaming transaction
    let xact_id = 0;
    env.append_row(10, "User-3", 25, /*lsn=*/ 300, Some(xact_id))
        .await;
    env.stream_commit(350, xact_id).await;

    env.set_readable_lsn(350);
    env.verify_snapshot(350, &[10]).await;

    env.shutdown().await;
}

/// Testing scenario:
/// operation-1: append and commit in non-streaming transaction
/// operation-2: in a non-streaming transaction, delete rows committed in the above transaction
/// operation-3: start and commit a streaming transaction
#[tokio::test]
async fn test_delete_committed_unflushed_follow_streaming() {
    let mut env = TestEnvironment::default().await;

    // operation-1: append and commit in non-streaming transaction
    env.append_row(1, "User-1", 10, /*lsn=*/ 50, /*xact_id=*/ None)
        .await;
    env.append_row(2, "User-2", 20, /*lsn=*/ 100, /*xact_id=*/ None)
        .await;
    env.commit(/*lsn=*/ 150).await;

    // operation-2: in a non-streaming transaction, delete rows committed in the above transaction
    env.delete_row(1, "User-1", 20, /*lsn=*/ 200, /*xact_id=*/ None)
        .await;
    env.commit(/*lsn=*/ 250).await;

    // operation-3: start and commit a streaming transaction
    let xact_id = 0;
    env.append_row(10, "User-3", 25, /*lsn=*/ 300, Some(xact_id))
        .await;
    env.stream_commit(350, xact_id).await;

    env.set_readable_lsn(350);
    env.verify_snapshot(350, &[2, 10]).await;

    env.shutdown().await;
}

#[tokio::test]
async fn test_streaming_abort() {
    let mut env = TestEnvironment::default().await;

    // Baseline data
    let baseline_xact_id = 100;
    env.append_row(
        1,
        "Baseline-User",
        20,
        /*lsn=*/ 50,
        Some(baseline_xact_id),
    )
    .await;
    env.stream_commit(100, baseline_xact_id).await;

    // Set table_commit_tx to allow ReadStateManager to know LSN 100 is committed.
    env.set_table_commit_lsn(100);

    // Transaction to be aborted
    let abort_xact_id = 102;
    env.append_row(
        20,
        "UserToAbort",
        40,
        /*lsn=*/ 120,
        Some(abort_xact_id),
    )
    .await;
    env.stream_abort(abort_xact_id).await;

    // Append one additional row to trigger a valid mooncake snapshot.
    env.append_row(2, "NewRow", 40, /*lsn=*/ 140, /*xact_id=*/ None)
        .await;
    env.commit(/*lsn=*/ 140).await;

    // Now enable reading up to LSN 140 by setting replication_tx.
    // The target_lsn for read is 140.
    env.set_readable_lsn(140);
    env.verify_snapshot(140, &[1, 2]).await; // Aborted row shouldn't appear.

    env.shutdown().await;
}

#[tokio::test]
async fn test_concurrent_streaming_transactions() {
    let mut env = TestEnvironment::default().await;
    let xact_id_1 = 103; // Will be committed
    let xact_id_2 = 104; // Will be aborted

    env.append_row(
        30,
        "Transaction1-User",
        35,
        /*lsn=*/ 50,
        Some(xact_id_1),
    )
    .await;
    env.append_row(
        40,
        "Transaction2-User",
        45,
        /*lsn=*/ 75,
        Some(xact_id_2),
    )
    .await;

    env.stream_commit(103, xact_id_1).await; // Commit transaction 1 at LSN 103
    env.stream_abort(xact_id_2).await; // Abort transaction 2

    env.set_readable_lsn(103); // Make LSN 103 readable
    env.verify_snapshot(103, &[30]).await; // Verify only data from committed transaction 1

    env.shutdown().await;
}

#[tokio::test]
async fn test_stream_delete_unflushed_non_streamed_row() {
    let mut env = TestEnvironment::default().await;

    // Define LSNs and transaction ID for clarity
    let initial_insert_lsn = 10; // LSN for the non-streaming insert
    let stream_xact_id = 101; // Transaction ID for the streaming delete operation

    // The LSN passed to env.delete_row for a streaming op is used for the RawDeletionRecord,
    // but this LSN is typically overridden by the stream_commit_lsn when the transaction commits.
    // We use a distinct value here for clarity, but it's the stream_commit_lsn that's ultimately effective.
    let delete_op_event_lsn = 15;
    let stream_commit_lsn = 20; // LSN at which the streaming transaction (and its delete) is committed

    // --- Phase 1: Setup - Insert a row non-streamingly ---
    // This row (PK=1) will be added to pending writes.
    env.append_row(1, "Target User", 30, /*lsn=*/ 5, None).await;

    // Commit the non-streaming operation. This moves the row to the main mem_slice.
    // It is now "committed" at initial_insert_lsn but not yet flushed to disk.
    env.commit(initial_insert_lsn).await;

    // Inform the ReadStateManager that data up to initial_insert_lsn is committed.
    env.set_table_commit_lsn(initial_insert_lsn);
    // Set the replication LSN cap to allow reading up to initial_insert_lsn.
    env.set_replication_lsn(initial_insert_lsn);

    // Verify: The row (PK=1) should be visible in a snapshot at initial_insert_lsn.
    println!("1 Verifying snapshot at LSN {initial_insert_lsn}");
    env.verify_snapshot(initial_insert_lsn, &[1]).await;

    // --- Phase 2: Action - Delete the non-streamed, unflushed row via a streaming transaction ---
    // Call delete_row for PK=1 within the context of stream_xact_id.
    // Inside table_handler.delete_in_stream_batch:
    //   - stream_state.mem_slice.delete() will be called. Since PK=1 was not added
    //     by stream_xact_id, it won't be in this transaction's mem_slice.
    //   - Thus, 'pos' returned by stream_state.mem_slice.delete() will be None.
    //   - The RawDeletionRecord will be created with pos: None.
    env.delete_row(
        1,
        "Target User",
        30,
        delete_op_event_lsn,
        Some(stream_xact_id),
    )
    .await;

    // Commit the streaming transaction.
    // During this commit, the TableHandler will process new_deletions for stream_xact_id.
    // For the deletion of PK=1 (which has pos: None), it should search the main mem_slice.
    // It will find PK=1 there and apply the deletion, associating it with stream_commit_lsn.
    env.stream_commit(stream_commit_lsn, stream_xact_id).await;

    // Update ReadStateManager: table state is now committed up to stream_commit_lsn.
    env.set_table_commit_lsn(stream_commit_lsn);
    // Update replication LSN cap to allow reading up to the new commit LSN.
    env.set_replication_lsn(stream_commit_lsn);

    // --- Phase 3: Verification ---
    // Verify: The row (PK=1) should NOT be visible in a snapshot at stream_commit_lsn.
    // The effective LSN for the read will be min(target_lsn=20, table_commit_lsn=20, replication_cap=20) = 20.
    println!("2 Verifying snapshot at LSN {stream_commit_lsn}");
    env.verify_snapshot(stream_commit_lsn, &[]).await; // Expect empty slice (PK=1 deleted)

    env.shutdown().await;
    println!("Test test_stream_delete_unflushed_non_streamed_row passed!");
}

#[tokio::test]
async fn test_streaming_transaction_periodic_flush() {
    let mut env = TestEnvironment::default().await;
    let xact_id = 201;
    let commit_lsn = 20; // LSN at which the transaction will eventually commit
    let initial_read_lsn_target = commit_lsn; // For verifying no data pre-commit
    let final_read_lsn_target = commit_lsn; // For verifying all data post-commit

    // --- Phase 1: Append some data to the streaming transaction ---
    env.append_row(10, "StreamUser1-Part1", 25, /*lsn=*/ 0, Some(xact_id))
        .await;
    env.append_row(11, "StreamUser2-Part1", 30, /*lsn=*/ 0, Some(xact_id))
        .await;

    // --- Phase 2: Perform a periodic flush of the transaction stream ---
    env.stream_flush(xact_id).await;

    // --- Phase 3: Verify data is NOT visible after flush but BEFORE commit ---
    env.set_table_commit_lsn(0);
    env.set_replication_lsn(initial_read_lsn_target + 5);

    env.set_snapshot_lsn(0);
    env.verify_snapshot(initial_read_lsn_target, &[]).await;

    // --- Phase 4: Append more data to the same transaction AFTER the periodic flush ---
    env.append_row(12, "StreamUser3-Part2", 35, /*lsn=*/ 10, Some(xact_id))
        .await;

    // --- Phase 5: Commit the streaming transaction ---
    env.stream_commit(commit_lsn, xact_id).await;

    // --- Phase 6: Verify ALL data (before and after periodic flush) is visible after commit ---
    env.set_table_commit_lsn(commit_lsn);
    env.set_replication_lsn(final_read_lsn_target + 5);

    env.verify_snapshot(final_read_lsn_target, &[10, 11, 12])
        .await;

    env.shutdown().await;
}

#[tokio::test]
async fn test_stream_delete_previously_flushed_row_same_xact() {
    let mut env = TestEnvironment::default().await;
    let xact_id = 401;
    let stream_commit_lsn = 40;

    // Phase 1: Append Row A (ID:10) to stream, then periodic flush
    env.append_row(10, "UserA-StreamFlush", 25, /*lsn=*/ 0, Some(xact_id))
        .await;
    env.stream_flush(xact_id).await; // Row A now in a xact-specific disk slice

    // Phase 2: In same stream, delete Row A (ID:10), append Row B (ID:11)
    env.delete_row(10, "UserA-StreamFlush", 25, 0, Some(xact_id))
        .await; // LSN placeholder
    env.append_row(
        11,
        "UserB-StreamSurvived",
        30,
        /*lsn=*/ 0,
        Some(xact_id),
    )
    .await;

    // Phase 3: Verify data is NOT visible before commit
    env.set_table_commit_lsn(0);
    env.set_replication_lsn(stream_commit_lsn + 5);
    env.set_snapshot_lsn(0);
    env.verify_snapshot(stream_commit_lsn, &[]).await;

    // Phase 4: Commit the streaming transaction
    env.stream_commit(stream_commit_lsn, xact_id).await;

    // Phase 5: Verify final state
    env.set_table_commit_lsn(stream_commit_lsn);
    env.set_replication_lsn(stream_commit_lsn + 5);
    env.verify_snapshot(stream_commit_lsn, &[11]).await; // Only Row B (ID:11) should exist

    env.shutdown().await;
}

#[tokio::test]
async fn test_stream_delete_from_stream_memslice_row() {
    let mut env = TestEnvironment::default().await;
    let xact_id = 402;
    let stream_commit_lsn = 41;

    env.append_row(20, "UserC-StreamMem", 35, /*lsn=*/ 0, Some(xact_id))
        .await;

    // Phase 2: Delete Row C (ID:20) from stream's mem_slice, append Row D (ID:21)
    env.delete_row(20, "UserC-StreamMem", 35, 0, Some(xact_id))
        .await; // LSN placeholder
    env.append_row(
        21,
        "UserD-StreamSurvived",
        40,
        /*lsn=*/ 0,
        Some(xact_id),
    )
    .await;

    // Phase 3: Verify data is NOT visible before commit
    env.set_table_commit_lsn(0);
    env.set_replication_lsn(stream_commit_lsn + 5);
    env.set_snapshot_lsn(0);
    env.verify_snapshot(stream_commit_lsn, &[]).await;

    // Phase 4: Commit the streaming transaction
    env.stream_commit(stream_commit_lsn, xact_id).await;
    println!("Phase 5: Verifying final state post-commit");

    // Phase 5: Verify final state
    env.set_table_commit_lsn(stream_commit_lsn);
    env.set_replication_lsn(stream_commit_lsn + 5);
    env.verify_snapshot(stream_commit_lsn, &[21]).await; // Only Row D (ID:21) should exist

    env.shutdown().await;
}

#[tokio::test]
async fn test_stream_delete_from_main_disk_row() {
    let mut env = TestEnvironment::default().await;
    let main_commit_lsn_flushed = 5; // LSN for the row that will be on disk
    let xact_id = 403;
    let stream_commit_lsn = 42;

    // Phase 1: Setup - Append Row G (ID:40), commit, and explicitly flush it to main disk
    env.append_row(40, "UserG-MainDisk", 50, /*lsn=*/ 0, None)
        .await;
    env.commit(main_commit_lsn_flushed).await;
    env.flush_table(main_commit_lsn_flushed).await; // Explicit flush
    env.set_table_commit_lsn(main_commit_lsn_flushed);
    env.set_replication_lsn(main_commit_lsn_flushed + 5);
    env.verify_snapshot(main_commit_lsn_flushed, &[40]).await;

    // Phase 2: Start streaming transaction, delete Row G (ID:40), append Row H (ID:41)
    env.delete_row(40, "UserG-MainDisk", 50, 0, Some(xact_id))
        .await; // LSN placeholder
    env.append_row(
        41,
        "UserH-StreamSurvived",
        55,
        /*lsn=*/ 40,
        Some(xact_id),
    )
    .await;

    // Phase 3: Verify data is NOT visible before stream commit (Row G should still be there)
    // table_commit_lsn is still main_commit_lsn_flushed (5)
    env.set_replication_lsn(stream_commit_lsn + 5);
    // Effective read LSN = min(target=42, table_commit=5, replication=47) = 5
    env.verify_snapshot(stream_commit_lsn, &[40]).await; // Row G should still be visible

    // Phase 4: Commit the streaming transaction
    env.stream_commit(stream_commit_lsn, xact_id).await;

    // Phase 5: Verify final state
    env.set_table_commit_lsn(stream_commit_lsn);
    env.set_replication_lsn(stream_commit_lsn + 5);
    // Effective read LSN = min(target=42, table_commit=42, replication=47) = 42
    env.verify_snapshot(stream_commit_lsn, &[41]).await; // Only Row H (ID:41) should exist

    env.shutdown().await;
}

#[tokio::test]
async fn test_streaming_transaction_periodic_flush_then_abort() {
    let mut env = TestEnvironment::default().await;
    let baseline_xact_id = 500; // For baseline data
    let baseline_commit_lsn = 50;
    let aborted_xact_id = 501;
    // LSN for reads after abort; should reflect only committed data up to baseline_commit_lsn
    let read_lsn_after_abort = baseline_commit_lsn + 5;

    // --- Phase 1: Setup - Commit baseline data ---
    env.append_row(
        1,
        "BaselineUser",
        30,
        /*lsn=*/ 0,
        Some(baseline_xact_id),
    )
    .await;
    env.stream_commit(baseline_commit_lsn, baseline_xact_id)
        .await;
    env.set_table_commit_lsn(baseline_commit_lsn); // ReadStateManager knows LSN 50 is committed
    env.set_replication_lsn(read_lsn_after_abort);
    env.verify_snapshot(baseline_commit_lsn, &[1]).await;

    // --- Phase 3: Append Row A (ID:10) and periodically flush it ---
    env.append_row(
        10,
        "UserA-ToAbort-Flushed",
        25,
        /*lsn=*/ 100,
        Some(aborted_xact_id),
    )
    .await;
    env.stream_flush(aborted_xact_id).await; // Row A now in a xact-specific disk slice, uncommitted

    // --- Phase 4: Append Row B (ID:11) (stays in stream's mem-slice) ---
    env.append_row(
        11,
        "UserB-ToAbort-Mem",
        35,
        /*lsn=*/ 100,
        Some(aborted_xact_id),
    )
    .await;

    // --- Phase 5: Attempt to delete baseline Row (ID:1) within the aborted transaction ---
    env.delete_row(1, "BaselineUser", 30, 0, Some(aborted_xact_id))
        .await; // LSN placeholder

    // --- Phase 6: Abort the streaming transaction ---
    // This should discard TransactionStreamState for aborted_xact_id, including:
    // - The DiskSliceWriter containing Row A (ID:10).
    // - The MemSlice containing Row B (ID:11).
    // - The RawDeletionRecord for Row (ID:1).
    env.stream_abort(aborted_xact_id).await;

    // --- Phase 7: Verify state after abort ---
    // Effective read LSN = min(target=55, table_commit=50, replication=55) = 50
    env.verify_snapshot(read_lsn_after_abort, &[1]).await;

    env.shutdown().await;
}

// This test only checks whether drop table event send and receive works through table handler.
#[tokio::test]
async fn test_drop_empty_table() {
    let temp_dir = tempdir().unwrap();
    let mooncake_table_directory = temp_dir.path().to_str().unwrap().to_string();
    let mut env = TestEnvironment::new(temp_dir, MooncakeTableConfig::default()).await; // No temp files created.
    env.drop_table().await.unwrap();

    // As of now, the whole mooncake table directory should be deleted.
    assert!(!tokio::fs::try_exists(&mooncake_table_directory)
        .await
        .unwrap());
}

// This test checks whether drop tables go through when there's real data.
#[tokio::test]
async fn test_drop_table_with_data() {
    let temp_dir = tempdir().unwrap();
    let mooncake_table_directory = temp_dir.path().to_str().unwrap().to_string();
    let mut env = TestEnvironment::new(temp_dir, MooncakeTableConfig::default()).await;

    // Write a few records to trigger mooncake and iceberg snapshot.
    env.append_row(
        /*id=*/ 0, /*name=*/ "Bob", /*age=*/ 10, /*lsn=*/ 0,
        /*xact_id=*/ None,
    )
    .await;
    env.commit(/*lsn=*/ 1).await;
    env.flush_table(/*lsn=*/ 1).await;
    env.set_readable_lsn(/*lsn=*/ 1);

    // Force mooncake and iceberg snapshot, and block wait until mooncake snapshot completion via getting a read state.
    env.verify_snapshot(/*target_lsn=*/ 1, /*expected_ids=*/ &[0])
        .await;

    // Drop table and block wait its completion, check whether error status is correctly propagated.
    env.drop_table().await.unwrap();

    // As of now, the whole mooncake table directory should be deleted.
    assert!(!tokio::fs::try_exists(&mooncake_table_directory)
        .await
        .unwrap());
}

#[tokio::test]
async fn test_iceberg_snapshot_creation_for_batch_write() {
    // Set mooncake and iceberg flush and snapshot threshold to huge value, to verify force flush and force snapshot works as expected.
    let temp_dir = tempdir().unwrap();
    let mooncake_table_config = MooncakeTableConfig {
        batch_size: MooncakeTableConfig::DEFAULT_BATCH_SIZE,
        disk_slice_parquet_file_size: MooncakeTableConfig::DEFAULT_DISK_SLICE_PARQUET_FILE_SIZE,
        mem_slice_size: 1000,
        snapshot_deletion_record_count: 1000,
        temp_files_directory: temp_dir.path().to_str().unwrap().to_string(),
        data_compaction_config: DataCompactionConfig::default(),
        file_index_config: FileIndexMergeConfig::default(),
        persistence_config: IcebergPersistenceConfig {
            new_data_file_count: 1000,
            new_committed_deletion_log: 1000,
            new_compacted_data_file_count: 1,
            old_compacted_data_file_count: 1,
            old_merged_file_indices_count: 1,
        },
    };
    let mut env = TestEnvironment::new(temp_dir, mooncake_table_config.clone()).await;

    // Arrow batches used in test.
    let arrow_batch_1 = RecordBatch::try_new(
        create_test_arrow_schema(),
        vec![
            Arc::new(Int32Array::from(vec![1])),
            Arc::new(StringArray::from(vec!["John".to_string()])),
            Arc::new(Int32Array::from(vec![30])),
        ],
    )
    .unwrap();
    let arrow_batch_2 = RecordBatch::try_new(
        create_test_arrow_schema(),
        vec![
            Arc::new(Int32Array::from(vec![2])),
            Arc::new(StringArray::from(vec!["Bob".to_string()])),
            Arc::new(Int32Array::from(vec![20])),
        ],
    )
    .unwrap();

    // ---- Create snapshot after new records appended ----
    // Append a new row to the mooncake table.
    env.append_row(
        /*id=*/ 1, /*name=*/ "John", /*age=*/ 30, /*lsn=*/ 0,
        /*xact_id=*/ None,
    )
    .await;
    env.commit(/*lsn=*/ 1).await;

    // Attempt an iceberg snapshot, with requested LSN already committed.
    let rx = env.table_event_manager.initiate_snapshot(/*lsn=*/ 1).await;
    TableEventManager::synchronize_force_snapshot_request(rx, /*requested_lsn=*/ 1)
        .await
        .unwrap();

    // Load from iceberg table manager to check snapshot status.
    let mut iceberg_table_manager = env.create_iceberg_table_manager(mooncake_table_config.clone());
    let (next_file_id, snapshot) = iceberg_table_manager
        .load_snapshot_from_table()
        .await
        .unwrap();
    assert_eq!(next_file_id, 2); // one for data file, one for index block file
    assert_eq!(snapshot.disk_files.len(), 1);
    let (cur_data_file, cur_deletion_vector) = snapshot.disk_files.into_iter().next().unwrap();
    // Check data file.
    let actual_arrow_batch = load_one_arrow_batch(cur_data_file.file_path()).await;
    let expected_arrow_batch = arrow_batch_1.clone();
    assert_eq!(actual_arrow_batch, expected_arrow_batch);
    // Check deletion vector.
    assert!(cur_deletion_vector
        .batch_deletion_vector
        .collect_deleted_rows()
        .is_empty());
    check_deletion_vector_consistency(&cur_deletion_vector).await;
    assert!(cur_deletion_vector.puffin_deletion_blob.is_none());
    let old_data_file = cur_data_file;

    // ---- Create snapshot after new records appended and old records deleted ----
    //
    // Attempt an iceberg snapshot, which is a future flush LSN, and contains both new records and deletion records.
    let rx = env.table_event_manager.initiate_snapshot(/*lsn=*/ 5).await;
    env.append_row(
        /*id=*/ 2, /*name=*/ "Bob", /*age=*/ 20, /*lsn=*/ 2,
        /*xact_id=*/ None,
    )
    .await;
    env.commit(/*lsn=*/ 3).await;
    env.delete_row(
        /*id=*/ 1, /*name=*/ "John", /*age=*/ 30, /*lsn=*/ 4,
        /*xact_id=*/ None,
    )
    .await;
    env.commit(/*lsn=*/ 5).await;

    // Block wait until iceberg snapshot created.
    TableEventManager::synchronize_force_snapshot_request(rx, /*requested_lsn=*/ 5)
        .await
        .unwrap();

    // Load from iceberg table manager to check snapshot status.
    let mut iceberg_table_manager = env.create_iceberg_table_manager(mooncake_table_config.clone());
    let (next_file_id, snapshot) = iceberg_table_manager
        .load_snapshot_from_table()
        .await
        .unwrap();
    assert_eq!(next_file_id, 5); // two data files, two index block files, one deletion vector puffin
    assert_eq!(snapshot.disk_files.len(), 2);
    for (cur_data_file, cur_deletion_vector) in snapshot.disk_files.into_iter() {
        // Check the first data file.
        if cur_data_file.file_path() == old_data_file.file_path() {
            let actual_arrow_batch = load_one_arrow_batch(cur_data_file.file_path()).await;
            let expected_arrow_batch = arrow_batch_1.clone();
            assert_eq!(actual_arrow_batch, expected_arrow_batch);
            // Check the first deletion vector.
            assert_eq!(
                cur_deletion_vector
                    .batch_deletion_vector
                    .collect_deleted_rows(),
                vec![0]
            );
            check_deletion_vector_consistency(&cur_deletion_vector).await;
            continue;
        }

        // Check the second data file.
        let actual_arrow_batch = load_one_arrow_batch(cur_data_file.file_path()).await;
        let expected_arrow_batch = arrow_batch_2.clone();
        assert_eq!(actual_arrow_batch, expected_arrow_batch);
        // Check the second deletion vector.
        let deleted_rows = cur_deletion_vector
            .batch_deletion_vector
            .collect_deleted_rows();
        assert!(
            deleted_rows.is_empty(),
            "Deletion vector for the second data file is {deleted_rows:?}"
        );
        check_deletion_vector_consistency(&cur_deletion_vector).await;
    }

    // ---- Create snapshot only with old records deleted ----
    let rx = env.table_event_manager.initiate_snapshot(/*lsn=*/ 7).await;
    env.delete_row(
        /*id=*/ 2, /*name=*/ "Bob", /*age=*/ 20, /*lsn=*/ 6,
        /*xact_id=*/ None,
    )
    .await;
    env.commit(/*lsn=*/ 7).await;

    // Block wait until iceberg snapshot created.
    TableEventManager::synchronize_force_snapshot_request(rx, /*requested_lsn=*/ 7)
        .await
        .unwrap();

    // Load from iceberg table manager to check snapshot status.
    let mut iceberg_table_manager = env.create_iceberg_table_manager(mooncake_table_config.clone());
    let (next_file_id, snapshot) = iceberg_table_manager
        .load_snapshot_from_table()
        .await
        .unwrap();
    assert_eq!(next_file_id, 6); // two data files, two index block files, two deletion vector puffin
    assert_eq!(snapshot.disk_files.len(), 2);
    for (cur_data_file, cur_deletion_vector) in snapshot.disk_files.into_iter() {
        // Check the first data file.
        if cur_data_file.file_path() == old_data_file.file_path() {
            let actual_arrow_batch = load_one_arrow_batch(cur_data_file.file_path()).await;
            let expected_arrow_batch = arrow_batch_1.clone();
            assert_eq!(actual_arrow_batch, expected_arrow_batch);
            // Check the first deletion vector.
            assert_eq!(
                cur_deletion_vector
                    .batch_deletion_vector
                    .collect_deleted_rows(),
                vec![0]
            );
            check_deletion_vector_consistency(&cur_deletion_vector).await;
            continue;
        }

        // Check the second data file.
        let actual_arrow_batch = load_one_arrow_batch(cur_data_file.file_path()).await;
        let expected_arrow_batch = arrow_batch_2.clone();
        assert_eq!(actual_arrow_batch, expected_arrow_batch);
        // Check the second deletion vector.
        // Check the first deletion vector.
        assert_eq!(
            cur_deletion_vector
                .batch_deletion_vector
                .collect_deleted_rows(),
            vec![0]
        );
        check_deletion_vector_consistency(&cur_deletion_vector).await;
    }

    // Requested LSN is no later than current iceberg snapshot LSN.
    let rx = env.table_event_manager.initiate_snapshot(/*lsn=*/ 1).await;
    TableEventManager::synchronize_force_snapshot_request(rx, /*requested_lsn=*/ 1)
        .await
        .unwrap();
}

#[tokio::test]
async fn test_iceberg_snapshot_creation_for_streaming_write() {
    // Set mooncake and iceberg flush and snapshot threshold to huge value, to verify force flush and force snapshot works as expected.
    let temp_dir = tempdir().unwrap();
    let mooncake_table_config = MooncakeTableConfig {
        batch_size: MooncakeTableConfig::DEFAULT_BATCH_SIZE,
        disk_slice_parquet_file_size: MooncakeTableConfig::DEFAULT_DISK_SLICE_PARQUET_FILE_SIZE,
        mem_slice_size: 1000,
        snapshot_deletion_record_count: 1000,
        temp_files_directory: temp_dir.path().to_str().unwrap().to_string(),
        data_compaction_config: DataCompactionConfig::default(),
        file_index_config: FileIndexMergeConfig::default(),
        persistence_config: IcebergPersistenceConfig {
            new_data_file_count: 1000,
            new_committed_deletion_log: 1000,
            new_compacted_data_file_count: 1,
            old_compacted_data_file_count: 1,
            old_merged_file_indices_count: 1,
        },
    };
    let mut env = TestEnvironment::new(temp_dir, mooncake_table_config.clone()).await;

    // Arrow batches used in test.
    let arrow_batch_1 = RecordBatch::try_new(
        create_test_arrow_schema(),
        vec![
            Arc::new(Int32Array::from(vec![1])),
            Arc::new(StringArray::from(vec!["John".to_string()])),
            Arc::new(Int32Array::from(vec![30])),
        ],
    )
    .unwrap();
    let arrow_batch_2 = RecordBatch::try_new(
        create_test_arrow_schema(),
        vec![
            Arc::new(Int32Array::from(vec![2])),
            Arc::new(StringArray::from(vec!["Bob".to_string()])),
            Arc::new(Int32Array::from(vec![20])),
        ],
    )
    .unwrap();

    // ---- Create snapshot after new records appended ----
    // Append a new row to the mooncake table.
    env.append_row(
        /*id=*/ 1,
        /*name=*/ "John",
        /*age=*/ 30,
        /*lsn=*/ 0,
        /*xact_id=*/ Some(0),
    )
    .await;
    env.stream_commit(/*lsn=*/ 1, /*xact_id=*/ 0).await;

    // Attempt an iceberg snapshot, with requested LSN already committed.
    let rx = env.table_event_manager.initiate_snapshot(/*lsn=*/ 1).await;
    TableEventManager::synchronize_force_snapshot_request(rx, /*requested_lsn=*/ 1)
        .await
        .unwrap();

    // Load from iceberg table manager to check snapshot status.
    let mut iceberg_table_manager = env.create_iceberg_table_manager(mooncake_table_config.clone());
    let (next_file_id, snapshot) = iceberg_table_manager
        .load_snapshot_from_table()
        .await
        .unwrap();
    assert_eq!(next_file_id, 2); // one data file, one index block file
    assert_eq!(snapshot.disk_files.len(), 1);
    let (cur_data_file, cur_deletion_vector) = snapshot.disk_files.into_iter().next().unwrap();
    // Check data file.
    let actual_arrow_batch = load_one_arrow_batch(cur_data_file.file_path()).await;
    let expected_arrow_batch = arrow_batch_1.clone();
    assert_eq!(actual_arrow_batch, expected_arrow_batch);
    // Check deletion vector.
    assert!(cur_deletion_vector
        .batch_deletion_vector
        .collect_deleted_rows()
        .is_empty());
    check_deletion_vector_consistency(&cur_deletion_vector).await;
    assert!(cur_deletion_vector.puffin_deletion_blob.is_none());
    let old_data_file = cur_data_file;

    // ---- Create snapshot after new records appended and old records deleted ----
    //
    // Attempt an iceberg snapshot, which is a future flush LSN, and contains both new records and deletion records.
    let rx = env.table_event_manager.initiate_snapshot(/*lsn=*/ 5).await;
    env.append_row(
        /*id=*/ 2,
        /*name=*/ "Bob",
        /*age=*/ 20,
        /*lsn=*/ 2,
        /*xact_id=*/ Some(3),
    )
    .await;
    env.stream_commit(/*lsn=*/ 3, /*xact_id=*/ 3).await;
    env.delete_row(
        /*id=*/ 1,
        /*name=*/ "John",
        /*age=*/ 30,
        /*lsn=*/ 4,
        /*xact_id=*/ Some(4),
    )
    .await;
    env.stream_commit(/*lsn=*/ 5, /*xact_id=*/ 4).await;

    // Block wait until iceberg snapshot created.
    TableEventManager::synchronize_force_snapshot_request(rx, /*requested_lsn=*/ 5)
        .await
        .unwrap();

    // Load from iceberg table manager to check snapshot status.
    let mut iceberg_table_manager = env.create_iceberg_table_manager(mooncake_table_config.clone());
    let (next_file_id, snapshot) = iceberg_table_manager
        .load_snapshot_from_table()
        .await
        .unwrap();
    assert_eq!(next_file_id, 5); // two data files, two index block files, one deletion vector puffin
    assert_eq!(snapshot.disk_files.len(), 2);
    for (cur_data_file, cur_deletion_vector) in snapshot.disk_files.into_iter() {
        // Check the first data file.
        if cur_data_file.file_path() == old_data_file.file_path() {
            let actual_arrow_batch = load_one_arrow_batch(cur_data_file.file_path()).await;
            let expected_arrow_batch = arrow_batch_1.clone();
            assert_eq!(actual_arrow_batch, expected_arrow_batch);
            // Check the first deletion vector.
            assert_eq!(
                cur_deletion_vector
                    .batch_deletion_vector
                    .collect_deleted_rows(),
                vec![0]
            );
            check_deletion_vector_consistency(&cur_deletion_vector).await;
            continue;
        }

        // Check the second data file.
        let actual_arrow_batch = load_one_arrow_batch(cur_data_file.file_path()).await;
        let expected_arrow_batch = arrow_batch_2.clone();
        assert_eq!(actual_arrow_batch, expected_arrow_batch);
        // Check the second deletion vector.
        let deleted_rows = cur_deletion_vector
            .batch_deletion_vector
            .collect_deleted_rows();
        assert!(
            deleted_rows.is_empty(),
            "Deletion vector for the second data file is {deleted_rows:?}"
        );
        check_deletion_vector_consistency(&cur_deletion_vector).await;
    }

    // ---- Create snapshot only with old records deleted ----
    let rx = env.table_event_manager.initiate_snapshot(/*lsn=*/ 7).await;
    env.delete_row(
        /*id=*/ 2,
        /*name=*/ "Bob",
        /*age=*/ 20,
        /*lsn=*/ 6,
        /*xact_id=*/ Some(5),
    )
    .await;
    env.stream_commit(/*lsn=*/ 7, /*xact_id*/ 5).await;

    // Block wait until iceberg snapshot created.
    TableEventManager::synchronize_force_snapshot_request(rx, /*requested_lsn=*/ 7)
        .await
        .unwrap();

    // Load from iceberg table manager to check snapshot status.
    let mut iceberg_table_manager = env.create_iceberg_table_manager(mooncake_table_config.clone());
    let (next_file_id, snapshot) = iceberg_table_manager
        .load_snapshot_from_table()
        .await
        .unwrap();
    assert_eq!(next_file_id, 6); // two data files, two index block files, two deletion vector puffins
    assert_eq!(snapshot.disk_files.len(), 2);
    for (cur_data_file, cur_deletion_vector) in snapshot.disk_files.into_iter() {
        // Check the first data file.
        if cur_data_file.file_path() == old_data_file.file_path() {
            let actual_arrow_batch = load_one_arrow_batch(cur_data_file.file_path()).await;
            let expected_arrow_batch = arrow_batch_1.clone();
            assert_eq!(actual_arrow_batch, expected_arrow_batch);
            // Check the first deletion vector.
            assert_eq!(
                cur_deletion_vector
                    .batch_deletion_vector
                    .collect_deleted_rows(),
                vec![0]
            );
            check_deletion_vector_consistency(&cur_deletion_vector).await;
            continue;
        }

        // Check the second data file.
        let actual_arrow_batch = load_one_arrow_batch(cur_data_file.file_path()).await;
        let expected_arrow_batch = arrow_batch_2.clone();
        assert_eq!(actual_arrow_batch, expected_arrow_batch);
        // Check the second deletion vector.
        // Check the first deletion vector.
        assert_eq!(
            cur_deletion_vector
                .batch_deletion_vector
                .collect_deleted_rows(),
            vec![0]
        );
        check_deletion_vector_consistency(&cur_deletion_vector).await;
    }

    // Requested LSN is no later than current iceberg snapshot LSN.
    let rx = env.table_event_manager.initiate_snapshot(/*lsn=*/ 1).await;
    TableEventManager::synchronize_force_snapshot_request(rx, /*requested_lsn=*/ 1)
        .await
        .unwrap();
}

/// Testing scenario: iceberg snapshot request shouldn't block, even if there's no write operations to the table.
#[tokio::test]
async fn test_empty_table_snapshot_creation() {
    let temp_dir = tempdir().unwrap();
    let mut env = TestEnvironment::new(temp_dir, MooncakeTableConfig::default()).await;

    let mut rx_vec = Vec::with_capacity(10);
    for _ in 1..=10 {
        let rx = env.table_event_manager.initiate_snapshot(/*lsn=*/ 0).await;
        rx_vec.push(rx);
    }
    for cur_rx in rx_vec {
        TableEventManager::synchronize_force_snapshot_request(cur_rx, /*requested_lsn=*/ 0)
            .await
            .unwrap();
    }
}

/// Testing scenario: request iceberg snapshot with multiple LSNs.
#[tokio::test]
async fn test_multiple_snapshot_requests() {
    // Set mooncake and iceberg flush and snapshot threshold to huge value, to verify force flush and force snapshot works as expected.
    let temp_dir = tempdir().unwrap();
    let mooncake_table_config = MooncakeTableConfig {
        batch_size: MooncakeTableConfig::DEFAULT_BATCH_SIZE,
        disk_slice_parquet_file_size: MooncakeTableConfig::DEFAULT_DISK_SLICE_PARQUET_FILE_SIZE,
        mem_slice_size: 1000,
        snapshot_deletion_record_count: 1000,
        temp_files_directory: temp_dir.path().to_str().unwrap().to_string(),
        data_compaction_config: DataCompactionConfig::default(),
        file_index_config: FileIndexMergeConfig::default(),
        persistence_config: IcebergPersistenceConfig {
            new_data_file_count: 1000,
            new_committed_deletion_log: 1000,
            new_compacted_data_file_count: 1,
            old_compacted_data_file_count: 1,
            old_merged_file_indices_count: 1,
        },
    };
    let mut env = TestEnvironment::new(temp_dir, mooncake_table_config.clone()).await;

    // Arrow batches used in test.
    let arrow_batch_1 = RecordBatch::try_new(
        create_test_arrow_schema(),
        vec![
            Arc::new(Int32Array::from(vec![1])),
            Arc::new(StringArray::from(vec!["John".to_string()])),
            Arc::new(Int32Array::from(vec![30])),
        ],
    )
    .unwrap();
    let arrow_batch_2 = RecordBatch::try_new(
        create_test_arrow_schema(),
        vec![
            Arc::new(Int32Array::from(vec![2])),
            Arc::new(StringArray::from(vec!["Bob".to_string()])),
            Arc::new(Int32Array::from(vec![20])),
        ],
    )
    .unwrap();

    // Make a commit request at the very beginning, so iceberg snapshot request won't return immediately.
    env.commit(/*lsn=*/ 0).await;

    // Create multiple iceberg snapshot requests in advance.
    let mut rx_vec = Vec::new();
    // First flush and commit LSN.
    rx_vec.push(env.table_event_manager.initiate_snapshot(/*lsn=*/ 1).await);
    // Second flush and commit LSN.
    rx_vec.push(env.table_event_manager.initiate_snapshot(/*lsn=*/ 2).await);
    // The same requested LSN as previous.
    rx_vec.push(env.table_event_manager.initiate_snapshot(/*lsn=*/ 2).await);
    // A LSN already satisfied.
    rx_vec.push(env.table_event_manager.initiate_snapshot(/*lsn=*/ 0).await);
    // Record the largest requested LSN.
    let largest_requested_lsn = 2;

    // Append a new row to the mooncake table, won't trigger a force snapshot.
    env.append_row(
        /*id=*/ 1, /*name=*/ "John", /*age=*/ 30, /*lsn=*/ 0,
        /*xact_id=*/ None,
    )
    .await;
    env.commit(/*lsn=*/ 1).await;

    // Append a new row to the mooncake table, will trigger a force snapshot.
    env.append_row(
        /*id=*/ 2, /*name=*/ "Bob", /*age=*/ 20, /*lsn=*/ 2,
        /*xact_id=*/ None,
    )
    .await;
    env.commit(/*lsn=*/ 3).await;

    for rx in rx_vec.into_iter() {
        // For all receive handlers, it should receive at least once a persisted table LSN which is >= the largest requested LSN.
        TableEventManager::synchronize_force_snapshot_request(rx, largest_requested_lsn)
            .await
            .unwrap();
    }

    // Check iceberg snapshot content.
    let mut iceberg_table_manager = env.create_iceberg_table_manager(mooncake_table_config.clone());
    let (next_file_id, snapshot) = iceberg_table_manager
        .load_snapshot_from_table()
        .await
        .unwrap();
    assert_eq!(next_file_id, 2); // one data file, one index block file
    assert_eq!(snapshot.disk_files.len(), 1);
    let (cur_data_file, cur_deletion_vector) = snapshot.disk_files.into_iter().next().unwrap();

    // Check the data file.
    let actual_arrow_batch = load_one_arrow_batch(cur_data_file.file_path()).await;
    assert_eq!(actual_arrow_batch.num_rows(), 2);
    assert_eq!(
        actual_arrow_batch.slice(/*offset=*/ 0, /*length=*/ 1),
        arrow_batch_1
    );
    assert_eq!(
        actual_arrow_batch.slice(/*offset=*/ 1, /*length=*/ 1),
        arrow_batch_2
    );

    // Check the deletion vector.
    assert!(cur_deletion_vector
        .batch_deletion_vector
        .collect_deleted_rows()
        .is_empty(),);
    check_deletion_vector_consistency(&cur_deletion_vector).await;
}

/// Test that flush_lsn correctly reflects LSN ordering for batch operations
#[tokio::test]
async fn test_flush_lsn_ordering() {
    let temp_dir = tempdir().unwrap();
    let mut env = TestEnvironment::new(temp_dir, MooncakeTableConfig::default()).await;

    // Subscribe to flush_lsn updates
    let mut flush_lsn_rx = env.table_event_manager.subscribe_flush_lsn();

    // Initial flush_lsn should be 0
    assert_eq!(*flush_lsn_rx.borrow(), 0);

    // Commit data at LSN 10
    env.append_row(1, "Alice", 25, /*lsn=*/ 5, None).await;
    env.commit(10).await;

    // Request iceberg snapshot at LSN 10
    let rx = env.table_event_manager.initiate_snapshot(10).await;
    TableEventManager::synchronize_force_snapshot_request(rx, /*requested_lsn=*/ 10)
        .await
        .unwrap();

    // Verify that flush_lsn was updated to 10
    flush_lsn_rx.changed().await.unwrap();
    assert_eq!(*flush_lsn_rx.borrow(), 10);

    // Commit data at LSN 20
    env.append_row(2, "Bob", 30, /*lsn=*/ 15, None).await;
    env.commit(20).await;

    // Request iceberg snapshot at LSN 20
    let rx = env.table_event_manager.initiate_snapshot(20).await;
    TableEventManager::synchronize_force_snapshot_request(rx, /*requested_lsn=*/ 20)
        .await
        .unwrap();

    // Flush LSN should now be 20
    flush_lsn_rx.changed().await.unwrap();
    assert_eq!(*flush_lsn_rx.borrow(), 20);

    env.shutdown().await;
}

/// Test flush_lsn consistency across multiple snapshots
#[tokio::test]
async fn test_flush_lsn_consistency_across_snapshots() {
    let temp_dir = tempdir().unwrap();
    let mut env = TestEnvironment::new(temp_dir, MooncakeTableConfig::default()).await;

    // Subscribe to flush_lsn updates
    let mut flush_lsn_rx = env.table_event_manager.subscribe_flush_lsn();

    // Create multiple snapshots and verify flush_lsn consistency
    let test_lsns = vec![10, 20, 30, 40, 50];

    for lsn in test_lsns {
        // Add data and commit
        env.append_row(
            lsn as i32,
            &format!("User{lsn}"),
            25,
            /*lsn=*/ lsn - 5,
            None,
        )
        .await;
        env.commit(lsn).await;

        // Create snapshot
        let rx = env.table_event_manager.initiate_snapshot(lsn).await;
        TableEventManager::synchronize_force_snapshot_request(rx, /*requested_lsn=*/ lsn)
            .await
            .unwrap();

        // Verify flush_lsn matches expected LSN
        flush_lsn_rx.changed().await.unwrap();
        assert_eq!(*flush_lsn_rx.borrow(), lsn);

        // Verify persistence by loading from iceberg
        let mut iceberg_table_manager =
            env.create_iceberg_table_manager(MooncakeTableConfig::default());
        let (_, snapshot) = iceberg_table_manager
            .load_snapshot_from_table()
            .await
            .unwrap();
        assert_eq!(snapshot.flush_lsn, Some(lsn));
    }

    env.shutdown().await;
}

#[tokio::test]
async fn test_initial_copy_basic() {
    let mut env = TestEnvironment::default().await;
    // Get a direct sender so we can emit raw TableEvents.
    let sender = env.handler.get_event_sender();

    // Start initial copy workflow.
    sender
        .send(TableEvent::StartInitialCopy)
        .await
        .expect("send start initial copy");

    // Simulate the copy process delivering an existing row.
    // This row gets appended directly to main mem_slice.
    sender
        .send(TableEvent::Append {
            row: create_row(1, "Alice", 30),
            xact_id: None,
            lsn: 5,
            is_copied: true,
            is_recovery: false,
        })
        .await
        .expect("send copied row");

    // A new row arrives while copy is running.
    env.append_row(2, "Bob", 40, /*lsn=*/ 5, None).await;
    env.commit(10).await; // Buffered until copy finishes

    // During initial copy: commit LSN stays 0 (no actual commits applied)
    // Only replication LSN advances to track CDC stream progress
    env.set_replication_lsn(10);

    env.set_snapshot_lsn(0);
    // During initial copy, should see empty table (no commits applied yet)
    env.verify_snapshot(0, &[]).await; // Should see empty table during initial copy

    // Finish the copy which applies buffered changes.
    sender
        .send(TableEvent::FinishInitialCopy { start_lsn: 0 })
        .await
        .expect("send finish initial copy");

    println!("finish initial copy");

    // After FinishInitialCopy, we need to commit and flush to create a snapshot
    // This makes the buffered data and copied data visible together
    env.commit(10).await;
    env.flush_table(10).await;

    println!("commit and flush table");

    // Now set the LSNs and verify both Alice (copied) and Bob (buffered) are visible
    env.set_table_commit_lsn(10);
    env.set_replication_lsn(10);

    env.verify_snapshot(10, &[1, 2]).await;

    env.shutdown().await;
}

#[tokio::test]
async fn test_periodical_force_snapshot_with_empty_table() {
    let env = TestEnvironment::default().await;
    // Get a direct sender so we can emit raw TableEvents.
    let sender = env.handler.get_event_sender();

    // Mimic force snapshot.
    sender
        .send(TableEvent::ForceSnapshot { lsn: None })
        .await
        .unwrap();
    TableEventManager::synchronize_force_snapshot_request(
        env.force_snapshot_completion_rx.clone(),
        /*requested_lsn=*/ 0,
    )
    .await
    .unwrap();
}

#[tokio::test]
async fn test_periodical_force_snapshot() {
    let env = TestEnvironment::default().await;
    // Get a direct sender so we can emit raw TableEvents.
    let sender = env.handler.get_event_sender();

    // Append rows to the table.
    env.append_row(2, "Bob", 40, /*lsn=*/ 5, None).await;
    env.commit(10).await;

    // Mimic force snapshot.
    sender
        .send(TableEvent::ForceSnapshot { lsn: None })
        .await
        .unwrap();
    TableEventManager::synchronize_force_snapshot_request(
        env.force_snapshot_completion_rx.clone(),
        /*requested_lsn=*/ 0,
    )
    .await
    .unwrap();

    // Check iceberg snapshot result.
    let mut iceberg_table_manager =
        env.create_iceberg_table_manager(MooncakeTableConfig::default());
    let (_, snapshot) = iceberg_table_manager
        .load_snapshot_from_table()
        .await
        .unwrap();
    assert_eq!(snapshot.flush_lsn.unwrap(), 10);
}

#[tokio::test]
async fn test_index_merge_with_sufficient_file_indices() {
    let mut env = TestEnvironment::default().await;

    // Force index merge when there's nothing to merge.
    env.force_index_merge_and_sync().await.unwrap();

    // Append two rows to the table, and flush right afterwards.
    env.append_row(
        /*id=*/ 2, /*name=*/ "Bob", /*age=*/ 40, /*lsn=*/ 5,
        /*xact_id=*/ None,
    )
    .await;
    env.commit(10).await;
    env.flush_table_and_sync(/*lsn=*/ 10, /*xact_id=*/ None)
        .await;

    env.append_row(
        /*id=*/ 3, /*name=*/ "Tom", /*age=*/ 50, /*lsn=*/ 15,
        /*xact_id=*/ None,
    )
    .await;
    env.commit(20).await;
    env.flush_table_and_sync(/*lsn=*/ 20, /*xact_id=*/ None)
        .await;

    // Force index merge and iceberg snapshot, check result.
    env.force_index_merge_and_sync().await.unwrap();

    // Check mooncake snapshot.
    env.verify_snapshot(/*target_lsn=*/ 20, /*ids=*/ &[2, 3])
        .await;

    // Check iceberg snapshot result.
    let mut iceberg_table_manager =
        env.create_iceberg_table_manager(MooncakeTableConfig::default());
    let (next_file_id, snapshot) = iceberg_table_manager
        .load_snapshot_from_table()
        .await
        .unwrap();
    assert_eq!(next_file_id, 3);
    assert_eq!(snapshot.flush_lsn.unwrap(), 20);
    assert_eq!(snapshot.disk_files.len(), 2); // two data files created by two flushes
    assert_eq!(snapshot.indices.file_indices.len(), 1); // one merged file index

    // Add another file and trigger a new force index merge.
    env.append_row(
        /*id=*/ 4, /*name=*/ "Cat", /*age=*/ 40, /*lsn=*/ 5,
        /*xact_id=*/ None,
    )
    .await;
    env.commit(30).await;
    env.flush_table_and_sync(/*lsn=*/ 30, /*xact_id=*/ None)
        .await;

    // Force index merge and iceberg snapshot, check result.
    env.force_index_merge_and_sync().await.unwrap();

    // Check mooncake snapshot.
    env.verify_snapshot(/*target_lsn=*/ 30, /*ids=*/ &[2, 3, 4])
        .await;

    // Check iceberg snapshot result.
    let mut iceberg_table_manager =
        env.create_iceberg_table_manager(MooncakeTableConfig::default());
    let (next_file_id, snapshot) = iceberg_table_manager
        .load_snapshot_from_table()
        .await
        .unwrap();
    assert_eq!(next_file_id, 4);
    assert_eq!(snapshot.flush_lsn.unwrap(), 30);
    assert_eq!(snapshot.disk_files.len(), 3); // three data files created by three flushes
    assert_eq!(snapshot.indices.file_indices.len(), 1); // one merged file index
}

#[tokio::test]
async fn test_data_compaction_with_sufficient_data_files() {
    let mut env = TestEnvironment::default().await;

    // Force index merge when there's nothing to merge.
    env.force_data_compaction_and_sync().await.unwrap();

    // Append two rows to the table, and flush right afterwards.
    env.append_row(
        /*id=*/ 2, /*name=*/ "Bob", /*age=*/ 40, /*lsn=*/ 5,
        /*xact_id=*/ None,
    )
    .await;
    env.commit(10).await;
    env.flush_table_and_sync(/*lsn=*/ 10, /*xact_id=*/ None)
        .await;

    env.append_row(
        /*id=*/ 3, /*name=*/ "Tom", /*age=*/ 50, /*lsn=*/ 15,
        /*xact_id=*/ None,
    )
    .await;
    env.commit(20).await;
    env.flush_table_and_sync(/*lsn=*/ 20, /*xact_id=*/ None)
        .await;

    // Force index merge and iceberg snapshot, check result.
    env.force_data_compaction_and_sync().await.unwrap();

    // Check mooncake snapshot.
    env.verify_snapshot(/*target_lsn=*/ 20, /*ids=*/ &[2, 3])
        .await;

    // Check iceberg snapshot result.
    let mut iceberg_table_manager =
        env.create_iceberg_table_manager(MooncakeTableConfig::default());
    let (next_file_id, snapshot) = iceberg_table_manager
        .load_snapshot_from_table()
        .await
        .unwrap();
    assert_eq!(next_file_id, 2);
    assert_eq!(snapshot.flush_lsn.unwrap(), 20);
    assert_eq!(snapshot.disk_files.len(), 1); // one compacted data file
    assert_eq!(snapshot.indices.file_indices.len(), 1); // one compacted file index

    // Add another file and trigger a new force data compaction.
    env.append_row(
        /*id=*/ 4, /*name=*/ "Cat", /*age=*/ 40, /*lsn=*/ 5,
        /*xact_id=*/ None,
    )
    .await;
    env.commit(30).await;
    env.flush_table_and_sync(/*lsn=*/ 30, /*xact_id=*/ None)
        .await;

    // Force index merge and iceberg snapshot, check result.
    env.force_data_compaction_and_sync().await.unwrap();

    // Check mooncake snapshot.
    env.verify_snapshot(/*target_lsn=*/ 30, /*ids=*/ &[2, 3, 4])
        .await;

    // Check iceberg snapshot result.
    let mut iceberg_table_manager =
        env.create_iceberg_table_manager(MooncakeTableConfig::default());
    let (next_file_id, snapshot) = iceberg_table_manager
        .load_snapshot_from_table()
        .await
        .unwrap();
    assert_eq!(next_file_id, 2);
    assert_eq!(snapshot.flush_lsn.unwrap(), 30);
    assert_eq!(snapshot.disk_files.len(), 1); // one compacted data file
    assert_eq!(snapshot.indices.file_indices.len(), 1); // one compacted file index
}

#[tokio::test]
async fn test_full_maintenance_with_sufficient_data_files() {
    let temp_dir = tempdir().unwrap();
    // Setup mooncake config, which won't trigger any data compaction or index merge, if not full table maintenance.
    let mooncake_table_config = MooncakeTableConfig {
        data_compaction_config: DataCompactionConfig {
            min_data_file_to_compact: 2,
            max_data_file_to_compact: u32::MAX,
            data_file_final_size: u64::MAX,
            data_file_deletion_percentage: 0,
        },
        file_index_config: FileIndexMergeConfig {
            min_file_indices_to_merge: u32::MAX,
            max_file_indices_to_merge: u32::MAX,
            index_block_final_size: u64::MAX,
        },
        ..Default::default()
    };
    let mut env = TestEnvironment::new(temp_dir, mooncake_table_config).await;

    // Force index merge when there's nothing to merge.
    env.force_data_compaction_and_sync().await.unwrap();

    // Append two rows to the table, and flush right afterwards.
    env.append_row(
        /*id=*/ 2, /*name=*/ "Bob", /*age=*/ 40, /*lsn=*/ 5,
        /*xact_id=*/ None,
    )
    .await;
    env.commit(10).await;
    env.flush_table_and_sync(/*lsn=*/ 10, /*xact_id=*/ None)
        .await;

    env.append_row(
        /*id=*/ 3, /*name=*/ "Tom", /*age=*/ 50, /*lsn=*/ 15,
        /*xact_id=*/ None,
    )
    .await;
    env.commit(20).await;
    env.flush_table_and_sync(/*lsn=*/ 20, /*xact_id=*/ None)
        .await;

    // Force index merge and iceberg snapshot, check result.
    env.force_full_maintenance_and_sync().await.unwrap();

    // Check mooncake snapshot.
    env.verify_snapshot(/*target_lsn=*/ 20, /*ids=*/ &[2, 3])
        .await;

    // Check iceberg snapshot result.
    let mut iceberg_table_manager =
        env.create_iceberg_table_manager(MooncakeTableConfig::default());
    let (next_file_id, snapshot) = iceberg_table_manager
        .load_snapshot_from_table()
        .await
        .unwrap();
    assert_eq!(next_file_id, 2);
    assert_eq!(snapshot.flush_lsn.unwrap(), 20);
    assert_eq!(snapshot.disk_files.len(), 1); // one compacted data file
    assert_eq!(snapshot.indices.file_indices.len(), 1); // one compacted file index

    // Add another file and trigger a new force full compaction.
    env.append_row(
        /*id=*/ 4, /*name=*/ "Cat", /*age=*/ 40, /*lsn=*/ 5,
        /*xact_id=*/ None,
    )
    .await;
    env.commit(30).await;
    env.flush_table_and_sync(/*lsn=*/ 30, /*xact_id=*/ None)
        .await;

    // Force index merge and iceberg snapshot, check result.
    env.force_full_maintenance_and_sync().await.unwrap();

    // Check mooncake snapshot.
    env.verify_snapshot(/*target_lsn=*/ 30, /*ids=*/ &[2, 3, 4])
        .await;

    // Check iceberg snapshot result.
    let mut iceberg_table_manager =
        env.create_iceberg_table_manager(MooncakeTableConfig::default());
    let (next_file_id, snapshot) = iceberg_table_manager
        .load_snapshot_from_table()
        .await
        .unwrap();
    assert_eq!(next_file_id, 2);
    assert_eq!(snapshot.flush_lsn.unwrap(), 30);
    assert_eq!(snapshot.disk_files.len(), 1); // one compacted data file
    assert_eq!(snapshot.indices.file_indices.len(), 1); // one compacted file index
}

/// Testing scenario: write operations no later than persisted LSN shall be discarded.
#[tokio::test]
async fn test_discard_duplicate_writes() {
    let temp_dir = tempdir().unwrap();
    let mooncake_table_config =
        MooncakeTableConfig::new(temp_dir.path().to_str().unwrap().to_string());
    let mooncake_table_metadata = Arc::new(MooncakeTableMetadata {
        name: "table_name".to_string(),
        table_id: 0,
        schema: create_test_arrow_schema(),
        config: mooncake_table_config.clone(),
        path: temp_dir.path().to_path_buf(),
        identity: crate::row::IdentityProp::Keys(vec![0]),
    });

    let mut mock_mooncake_snapshot = MooncakeSnapshot::new(mooncake_table_metadata.clone());
    mock_mooncake_snapshot.flush_lsn = Some(10);
    let mut mock_table_manager = MockTableManager::new();
    mock_table_manager
        .expect_get_warehouse_location()
        .times(1)
        .returning(|| "".to_string());
    mock_table_manager
        .expect_load_snapshot_from_table()
        .times(1)
        .returning(move || {
            let mock_mooncake_snapshot_copy = mock_mooncake_snapshot.clone();
            Box::pin(async move {
                Ok((/*next_file_id=*/ 0, mock_mooncake_snapshot_copy))
            })
        });
    mock_table_manager
        .expect_sync_snapshot()
        .times(1)
        .returning(|snapshot_payload: IcebergSnapshotPayload, _| {
            Box::pin(async move {
                let mock_persistence_result = PersistenceResult {
                    remote_data_files: snapshot_payload.import_payload.data_files.clone(),
                    remote_file_indices: snapshot_payload.import_payload.file_indices.clone(),
                    puffin_blob_ref: HashMap::new(),
                };
                Ok(mock_persistence_result)
            })
        });

    let wal_config = WalConfig::default_wal_config_local(WAL_TEST_TABLE_ID, temp_dir.path());
    let wal_manager = WalManager::new(&wal_config);

    let mooncake_table = MooncakeTable::new_with_table_manager(
        mooncake_table_metadata,
        Box::new(mock_table_manager),
        ObjectStorageCache::default_for_test(&temp_dir),
        FileSystemAccessor::default_for_test(&temp_dir),
        wal_manager,
    )
    .await
    .unwrap();
    let env = TestEnvironment::new_with_mooncake_table(temp_dir, mooncake_table).await;

    // Perform non-streaming write operation which should be discarded.
    env.append_row(
        /*id=*/ 1, /*name=*/ "John", /*age=*/ 30, /*lsn=*/ 0,
        /*xact_id=*/ None,
    )
    .await;
    env.commit(/*lsn=*/ 0).await;

    // Perform a streaming write operation which should be discarded.
    env.append_row(
        /*id=*/ 2,
        /*name=*/ "Bob",
        /*age=*/ 20,
        /*lsn=*/ 2,
        /*xact_id=*/ Some(0),
    )
    .await;
    env.stream_commit(/*lsn=*/ 2, /*xact_id=*/ 0).await;

    // Append a real row by non-streaming write, which should appear in the later read operation.
    env.append_row(
        /*id=*/ 30, /*name=*/ "Car", /*age=*/ 30, /*lsn=*/ 25,
        /*xact_id=*/ None,
    )
    .await;
    env.commit(/*lsn=*/ 30).await;

    // Append a real row by streaming write, which should appear in the later read operation.
    env.append_row(
        /*id=*/ 40,
        /*name=*/ "Dog",
        /*age=*/ 40,
        /*lsn=*/ 0,
        /*xact_id=*/ Some(40),
    )
    .await;
    env.stream_commit(/*lsn=*/ 40, /*xact_id=*/ 40).await;

    // Perform a read operation, and check results.
    env.set_table_commit_lsn(40);
    env.set_replication_lsn(40);
    env.verify_snapshot(40, &[30, 40]).await;
}

/// --- Test for WAL events ---
#[tokio::test]
async fn test_wal_persists_events() {
    let temp_dir = tempdir().unwrap();
    let mut env = TestEnvironment::new(temp_dir, MooncakeTableConfig::default()).await;

    let mut expected_events = Vec::new();

    // we can't be sure of these events to be persisted because they will go into the iceberg snapshot
    env.append_row(1, "John", 30, 1, None).await;
    env.flush_table(1).await;

    // this event will definitely be persisted in the WAL because it's not yet in the iceberg snapshot
    expected_events.push(env.append_row(2, "Jane", 20, 0, Some(100)).await);

    // take snapshot
    let force_snapshot_completion_rx = env.table_event_manager.initiate_snapshot(1).await;
    TableEventManager::synchronize_force_snapshot_request(
        force_snapshot_completion_rx,
        /*requested_lsn=*/ 1,
    )
    .await
    .unwrap();

    env.force_wal_persistence(1).await;

    env.check_wal_events_inferring_lowest_file_number(&expected_events, &[])
        .await;
}

#[tokio::test]
async fn test_wal_truncates_events_after_snapshot() {
    let temp_dir = tempdir().unwrap();
    let mut env = TestEnvironment::new(temp_dir, MooncakeTableConfig::default()).await;

    let mut expected_events = Vec::new();
    let mut not_expected_events = Vec::new();

    // these events should not be persisted because they will go into the iceberg snapshot and be truncated
    not_expected_events.push(env.append_row(1, "John", 30, 1, None).await);
    env.flush_table(1).await;
    // flush these events first so that they are persisted in the WAL, and this file is subsequently dropped by
    // the iceberg snapshot
    env.force_wal_persistence(1).await;

    // take snapshot
    let force_snapshot_completion_rx = env.table_event_manager.initiate_snapshot(1).await;
    TableEventManager::synchronize_force_snapshot_request(
        force_snapshot_completion_rx,
        /*requested_lsn=*/ 1,
    )
    .await
    .unwrap();

    // any vents after this should be in the WAL because iceberg snapshot cannot capture the uncommitted streaming xact
    expected_events.push(env.append_row(2, "Jane", 20, 0, Some(100)).await);
    expected_events.push(env.commit(2).await);

    env.force_wal_persistence(2).await;

    env.check_wal_events_inferring_lowest_file_number(&expected_events, &not_expected_events)
        .await;
}

#[tokio::test]
async fn test_wal_keeps_multiple_streaming_xacts() {
    let temp_dir = tempdir().unwrap();
    let mut env = TestEnvironment::new(temp_dir, MooncakeTableConfig::default()).await;

    let mut expected_events = Vec::new();
    let mut not_expected_events = Vec::new();

    // these events should not be persisted because they will go into the iceberg snapshot
    not_expected_events.push(env.append_row(1, "John", 30, 1, None).await);
    env.flush_table(1).await;
    not_expected_events.push(env.append_row(2, "Jane", 20, 0, Some(100)).await);
    env.force_wal_persistence(1).await;

    not_expected_events.push(env.stream_commit(2, 100).await);
    env.force_wal_persistence(2).await;

    // any events after this should be in the WAL because iceberg snapshot cannot capture the uncommitted streaming xact
    expected_events.push(env.append_row(3, "Jim", 30, 0, Some(101)).await);
    expected_events.push(env.append_row(4, "Jill", 40, 3, None).await);
    env.flush_table(3).await;
    env.force_wal_persistence(3).await;

    expected_events.push(env.append_row(5, "Jack", 50, 0, Some(102)).await);
    expected_events.push(env.append_row(6, "Jill", 60, 5, None).await);
    env.flush_table(5).await;

    // take snapshot
    let force_snapshot_completion_rx = env.table_event_manager.initiate_snapshot(5).await;
    TableEventManager::synchronize_force_snapshot_request(
        force_snapshot_completion_rx,
        /*requested_lsn=*/ 5,
    )
    .await
    .unwrap();

    // we do one more round of wal persistence to make sure our WAL is most up to date
    expected_events.push(env.commit(7).await);
    env.force_wal_persistence(7).await;

    // we should be keeping all WAL after the flush at LSN 2 because we have a streaming xact that is not committed
    env.check_wal_events_inferring_lowest_file_number(&expected_events, &not_expected_events)
        .await;
}

#[tokio::test]
async fn test_wal_drop_table_removes_files() {
    let temp_dir = tempdir().unwrap();
    let mut env = TestEnvironment::new(temp_dir, MooncakeTableConfig::default()).await;

    // append a row
    env.append_row(1, "John", 30, 1, None).await;
    env.flush_table(1).await;

    env.force_wal_persistence(1).await;

    // drop the table
    env.drop_table().await.unwrap();

    // check that the WAL files are deleted
    // we at most have 2 files for 2 events, we check 0 and 1
    let wal_filesystem_accessor = env.wal_filesystem_accessor.clone();
    let file_names = [0, 1]
        .iter()
        .map(|i| WalManager::get_file_name(*i))
        .collect::<Vec<String>>();
    for file_name in file_names {
        assert!(!wal_filesystem_accessor
            .object_exists(&file_name)
            .await
            .unwrap());
    }
}

#[tokio::test]
async fn test_wal_persistent_metadata_retrieval() {
    let temp_dir = tempdir().unwrap();
    let mut env = TestEnvironment::new(temp_dir, MooncakeTableConfig::default()).await;

    let mut not_expected_events = Vec::new();

    // Append some data and flush to create WAL files
    not_expected_events.push(env.append_row(1, "Alice", 25, 1, None).await);
    not_expected_events.push(env.append_row(2, "Bob", 30, 1, None).await);
    env.flush_table(3).await;

    // Lowest relevant file >= 0
    env.force_wal_persistence(3).await;

    // create more events
    not_expected_events.push(env.append_row(3, "Charlie", 35, 4, None).await);
    not_expected_events.push(env.append_row(4, "Diana", 40, 4, None).await);
    env.flush_table(5).await;
    // Lowest relevant file >= 1
    env.force_wal_persistence(5).await;

    // Create an iceberg snapshot
    // None of the files before this are relevant, so we truncate them, so lowest relevant file >= 2
    let rx = env.table_event_manager.initiate_snapshot(5).await;
    TableEventManager::synchronize_force_snapshot_request(rx, 5)
        .await
        .unwrap();

    // Flushing lowest relevant file >= 2
    env.flush_table(6).await;
    env.force_wal_persistence(6).await;

    let wal_metadata = env.get_latest_wal_metadata().await;
    let highest_file_number = wal_metadata
        .get_live_wal_files_tracker()
        .first()
        .expect("No live wal files found")
        .file_number;

    assert!(
        highest_file_number >= 2,
        "Expected valid file number, got {highest_file_number}"
    );

    env.check_wal_events_from_metadata(&wal_metadata, &[], &not_expected_events)
        .await;

    env.check_wal_metadata_invariants(&wal_metadata, Some(5), vec![], vec![])
        .await;
}

#[tokio::test]
async fn test_wal_persistent_metadata_keeps_relevant_events() {
    let temp_dir = tempdir().unwrap();
    let mut env = TestEnvironment::new(temp_dir, MooncakeTableConfig::default()).await;

    let mut not_expected_events = Vec::new();
    let mut expected_events = Vec::new();

    // Append some data and flush to create WAL files
    not_expected_events.push(env.append_row(1, "Alice", 25, 1, None).await);
    not_expected_events.push(env.append_row(2, "Bob", 30, 1, None).await);
    env.flush_table(3).await;

    // We eventually discard this WAL file
    env.force_wal_persistence(3).await;

    // create more events
    expected_events.push(env.append_row(3, "Charlie", 35, 4, None).await);
    expected_events.push(env.append_row(4, "Diana", 40, 4, None).await);
    expected_events.push(env.append_row(5, "Eve", 45, 5, Some(100)).await);
    env.flush_table(5).await;

    // Create an iceberg snapshot
    let rx = env.table_event_manager.initiate_snapshot(5).await;
    TableEventManager::synchronize_force_snapshot_request(rx, 5)
        .await
        .unwrap();

    env.flush_table(6).await;
    // we keep events in this WAL file, because xact 100 never goes into the iceberg snapshot
    env.force_wal_persistence(6).await;

    let wal_metadata = env.get_latest_wal_metadata().await;

    env.check_wal_events_from_metadata(&wal_metadata, &expected_events, &not_expected_events)
        .await;

    env.check_wal_metadata_invariants(&wal_metadata, Some(5), vec![100], vec![])
        .await;
}

#[tokio::test]
async fn test_wal_persistent_metadata_truncates_correctly() {
    let temp_dir = tempdir().unwrap();
    let mut env = TestEnvironment::new(temp_dir, MooncakeTableConfig::default()).await;

    let mut not_expected_events = Vec::new();
    let mut expected_events = Vec::new();

    // Append some data and flush to create WAL files
    not_expected_events.push(env.append_row(1, "Alice", 25, 1, None).await);
    not_expected_events.push(env.append_row(2, "Bob", 30, 1, None).await);
    not_expected_events.push(env.append_row(5, "Eve", 45, 0, Some(100)).await);
    env.flush_table(3).await;

    env.force_wal_persistence(3).await;

    // create more events
    not_expected_events.push(env.append_row(3, "Charlie", 35, 4, None).await);
    not_expected_events.push(env.append_row(4, "Diana", 40, 4, None).await);
    not_expected_events.push(env.stream_commit(5, 100).await);

    env.flush_table(6).await;
    // we discard all events up to this WAL file, because xact 100 goes into the iceberg snapshot
    env.force_wal_persistence(6).await;

    expected_events.push(env.append_row(7, "Frank", 50, 0, Some(101)).await);
    env.flush_table(7).await;
    // we keep events in this WAL file, because xact 101 never goes into the iceberg snapshot
    env.force_wal_persistence(7).await;

    // Create an iceberg snapshot
    // None of the files before this are relevant, so we truncate them and lowest relevant file >= 2
    let rx = env.table_event_manager.initiate_snapshot(7).await;
    TableEventManager::synchronize_force_snapshot_request(rx, 7)
        .await
        .unwrap();

<<<<<<< HEAD
    expected_events.push(env.append_row(8, "George", 60, 9, Some(102)).await);
    expected_events.push(env.commit(9).await);
    // we keep events in this WAL file, because the previous exact 101 is still uncomitted
=======
    expected_events.push(env.append_row(8, "George", 60, 9, None).await);
    // we keep events in this WAL file, because the previous exact 101 is still uncommitted
>>>>>>> 1f5f369c
    env.force_wal_persistence(9).await;

    let wal_metadata = env.get_latest_wal_metadata().await;

    env.check_wal_events_from_metadata(&wal_metadata, &expected_events, &not_expected_events)
        .await;

    env.check_wal_metadata_invariants(&wal_metadata, Some(7), vec![101, 102], vec![100])
        .await;
}

/// ---- Util functions unit test ----
#[test]
fn test_get_persisted_table_lsn() {
    let (table_maintenance_completion_tx, _) = broadcast::channel(64usize);
    let (force_snapshot_completion_tx, _) = watch::channel(None);
    let mut table_handler_state = TableHandlerState::new(
        table_maintenance_completion_tx,
        force_snapshot_completion_tx,
        /*initial_persistence_lsn=*/ None,
    );

    // Case-1: no table activity since for the current table.
    {
        let iceberg_snapshot_lsn = None;
        let replication_lsn = 1;
        table_handler_state.table_consistent_view_lsn = None;

        let persisted_table_lsn =
            table_handler_state.get_persisted_table_lsn(iceberg_snapshot_lsn, replication_lsn);
        assert_eq!(persisted_table_lsn, 1);
    }

    // Case-2: table is at a consistent state, but iceberg persistence doesn't catch up.
    {
        let iceberg_snapshot_lsn = Some(1);
        let replication_lsn = 2;
        table_handler_state.table_consistent_view_lsn = Some(2);

        let persisted_table_lsn =
            table_handler_state.get_persisted_table_lsn(iceberg_snapshot_lsn, replication_lsn);
        assert_eq!(persisted_table_lsn, 1);
    }

    // Case-3: iceberg snapshot matches table consistent view.
    {
        let iceberg_snapshot_lsn = Some(1);
        let replication_lsn = 2;
        table_handler_state.table_consistent_view_lsn = Some(1);

        let persisted_table_lsn =
            table_handler_state.get_persisted_table_lsn(iceberg_snapshot_lsn, replication_lsn);
        assert_eq!(persisted_table_lsn, 2);
    }
}

/// Testing scenario: append and commit in non-streaming transaction, its content should be flushed in the followup streaming transaction flush.
#[tokio::test]
async fn test_commit_streaming_transaction_flush_non_streaming_writes() {
    let mut env = TestEnvironment::default().await;

    // Append and commit in non-streaming transaction.
    env.append_row(1, "User-1", 20, /*lsn=*/ 50, None).await;
    env.commit(/*lsn=*/ 100).await;

    // Append and commit in streaming transaction.
    let xact_id = 0;
    env.append_row(10, "User-2", 25, /*lsn=*/ 50, Some(xact_id))
        .await;
    env.stream_commit(101, xact_id).await;

    env.set_readable_lsn(101);
    env.verify_snapshot(101, &[1, 10]).await;

    env.shutdown().await;
}

/// Testing scenario: append and commit in non-streaming transaction, its content should be flushed in the followup streaming transaction flush.
#[tokio::test]
async fn test_commit_flush_streaming_transaction_flush_non_streaming_writes() {
    let mut env = TestEnvironment::default().await;

    // Append and commit in non-streaming transaction.
    env.append_row(1, "User-1", 20, /*lsn=*/ 50, None).await;
    env.commit(/*lsn=*/ 100).await;

    // Append and commit in streaming transaction.
    let xact_id = 0;
    env.append_row(10, "User-2", 25, /*lsn=*/ 50, Some(xact_id))
        .await;
    env.flush_table_and_sync(101, Some(xact_id)).await;

    env.set_readable_lsn(101);
    env.verify_snapshot(101, &[1, 10]).await;

    env.shutdown().await;
}

/// Testing scenario: there's deletion operation in the streaming transaction commit flush.
#[tokio::test]
async fn test_commit_flush_streaming_transaction_with_deletes() {
    let mut env = TestEnvironment::default().await;

    // Append and commit in treaming transaction.
    let xact_id = 0;
    env.append_row(1, "User-1", 20, /*lsn=*/ 50, Some(xact_id))
        .await;
    env.flush_table_and_sync(/*lsn=*/ 100, Some(xact_id)).await;

    // Append and commit in streaming transaction.
    let xact_id = 1;
    env.append_row(10, "User-2", 25, /*lsn=*/ 150, Some(xact_id))
        .await;
    env.delete_row(1, "User-1", 20, /*lsn=*/ 200, Some(xact_id))
        .await;
    env.flush_table_and_sync(250, Some(xact_id)).await;

    env.set_readable_lsn(250);
    env.verify_snapshot(250, &[10]).await;

    env.shutdown().await;
}<|MERGE_RESOLUTION|>--- conflicted
+++ resolved
@@ -1980,14 +1980,9 @@
         .await
         .unwrap();
 
-<<<<<<< HEAD
     expected_events.push(env.append_row(8, "George", 60, 9, Some(102)).await);
     expected_events.push(env.commit(9).await);
     // we keep events in this WAL file, because the previous exact 101 is still uncomitted
-=======
-    expected_events.push(env.append_row(8, "George", 60, 9, None).await);
-    // we keep events in this WAL file, because the previous exact 101 is still uncommitted
->>>>>>> 1f5f369c
     env.force_wal_persistence(9).await;
 
     let wal_metadata = env.get_latest_wal_metadata().await;
