/// There're a few LSN concepts used in the table handler:
/// - commit LSN: LSN for a streaming or a non-streaming LSN
/// - flush LSN: LSN for a flush operation
/// - iceberg snapshot LSN: LSN of the latest committed transaction, before which all updates have been persisted into iceberg
/// - table consistent view LSN: LSN if the last handled table event is a commit operation, which indicates mooncake table stays at a consistent view, so table could be flushed safely
/// - replication LSN: LSN come from replication.
///   It's worth noting that there's no guarantee on the numerical order for "replication LSN" and "commit LSN";
///   because if a table recovers from a clean state (aka, all committed messages have confirmed), it's possible to have iceberg snapshot LSN but no further replication LSN.
/// - persisted table LSN: the largest LSN where all updates have been persisted into iceberg
///   Suppose we have two tables, table-A has persisted all updated into iceberg; with table-B taking new updates. persisted table LSN for table-A grows with table-B.
use crate::event_sync::EventSyncSender;
use crate::storage::mooncake_table::AlterTableRequest;
use crate::storage::mooncake_table::MaintenanceOption;
use crate::storage::mooncake_table::SnapshotOption;
use crate::storage::mooncake_table::INITIAL_COPY_XACT_ID;
use crate::storage::{io_utils, MooncakeTable};
use crate::table_notify::TableEvent;
use crate::Error;
use tokio::sync::mpsc::{self, Receiver, Sender};
use tokio::sync::watch;
use tokio::task::JoinHandle;
use tokio::time::Duration;
use tracing::Instrument;
use tracing::{debug, error, info_span};
mod table_handler_state;
use table_handler_state::{
    MaintenanceProcessStatus, MaintenanceRequestStatus, SpecialTableState, TableHandlerState,
};

/// Handler for table operations
pub struct TableHandler {
    /// Handle to periodical events.
    _periodic_event_handle: JoinHandle<()>,

    /// Handle to the event processing task
    _event_handle: Option<JoinHandle<()>>,

    /// Sender for the table event queue
    event_sender: Sender<TableEvent>,
}

impl TableHandler {
    /// Create a new TableHandler for the given schema and table name
    pub async fn new(
        mut table: MooncakeTable,
        event_sync_sender: EventSyncSender,
        replication_lsn_rx: watch::Receiver<u64>,
        event_replay_tx: Option<mpsc::UnboundedSender<TableEvent>>,
    ) -> Self {
        // Create channel for events
        let (event_sender, event_receiver) = mpsc::channel(100);

        // Create channel for internal control events.
        table.register_table_notify(event_sender.clone()).await;

        // Spawn the task to notify periodical events.
        let table_handler_event_sender = event_sender.clone();
        let event_sender_for_periodical_snapshot = event_sender.clone();
        let event_sender_for_periodical_force_snapshot = event_sender.clone();
        let event_sender_for_periodical_wal = event_sender.clone();
        let periodic_event_handle = tokio::spawn(async move {
            let mut periodic_snapshot_interval = tokio::time::interval(Duration::from_millis(500));
            let mut periodic_force_snapshot_interval =
                tokio::time::interval(Duration::from_secs(300));
            let mut periodic_wal_interval = tokio::time::interval(Duration::from_millis(500));

            loop {
                tokio::select! {
                    // Sending to channel fails only happens when eventloop exits, directly exit timer events.
                    _ = periodic_wal_interval.tick() => {
<<<<<<< HEAD
                        if event_sender_for_periodical_wal.send(TableEvent::PeriodicalPersistenceUpdateWal).await.is_err() {
=======
                        if event_sender_for_periodical_wal.send(TableEvent::PeriodicalPersistTruncateWal(uuid::Uuid::new_v4())).await.is_err() {
>>>>>>> 6fcedd35
                            return;
                        }
                    }
                    _ = periodic_snapshot_interval.tick() => {
                        if event_sender_for_periodical_snapshot.send(TableEvent::PeriodicalMooncakeTableSnapshot(uuid::Uuid::new_v4())).await.is_err() {
                           return;
                        }
                    }
                    _ = periodic_force_snapshot_interval.tick() => {
                        if event_sender_for_periodical_force_snapshot.send(TableEvent::ForceSnapshot { lsn: None }).await.is_err() {
                            return;
                        }
                    }
                    else => {
                        break;
                    }
                }
            }
        });

        // Spawn the task with the oneshot receiver
        let event_handle = Some(tokio::spawn(
            async move {
                Self::event_loop(
                    table_handler_event_sender,
                    event_sync_sender,
                    event_receiver,
                    replication_lsn_rx,
                    event_replay_tx,
                    table,
                )
                .await;
            }
            .instrument(info_span!("table_event_loop")),
        ));

        // Create the handler
        Self {
            _event_handle: event_handle,
            _periodic_event_handle: periodic_event_handle,
            event_sender,
        }
    }

    /// Get the event sender to send events to this handler
    pub fn get_event_sender(&self) -> Sender<TableEvent> {
        self.event_sender.clone()
    }

    /// Main event processing loop
    #[tracing::instrument(name = "table_event_loop", skip_all)]
    async fn event_loop(
        table_handler_event_sender: Sender<TableEvent>,
        event_sync_sender: EventSyncSender,
        mut event_receiver: Receiver<TableEvent>,
        replication_lsn_rx: watch::Receiver<u64>,
        event_replay_tx: Option<mpsc::UnboundedSender<TableEvent>>,
        mut table: MooncakeTable,
    ) {
        let initial_persistence_lsn = table.get_iceberg_snapshot_lsn();
        let mut table_handler_state = TableHandlerState::new(
            event_sync_sender.table_maintenance_completion_tx.clone(),
            event_sync_sender.force_snapshot_completion_tx.clone(),
            initial_persistence_lsn,
        );

        // Used to clean up mooncake table status, and send completion notification.
        let drop_table = async |table: &mut MooncakeTable, event_sync_sender: EventSyncSender| {
            // Step-1: shutdown the table, which unreferences and deletes all cache files.
            if let Err(e) = table.shutdown().await {
                let _ = event_sync_sender.drop_table_completion_tx.send(Err(e));
                return;
            }

            // Step-2: delete the iceberg table.
            if let Err(e) = table.drop_iceberg_table().await {
                let _ = event_sync_sender.drop_table_completion_tx.send(Err(e));
                return;
            }

            // Step-3: delete the WAL files.
            if let Err(e) = table.drop_wal().await {
                let _ = event_sync_sender.drop_table_completion_tx.send(Err(e));
                return;
            }

            // Step-4: delete the mooncake table.
            if let Err(e) = table.drop_mooncake_table().await {
                let _ = event_sync_sender.drop_table_completion_tx.send(Err(e));
                return;
            }

            // Step-5: send back completion notification.
            let _ = event_sync_sender.drop_table_completion_tx.send(Ok(()));
        };

        // Util function to spawn a detached task to delete evicted data files.
        let start_task_to_delete_evicted = |evicted_file_to_delete: Vec<String>| {
            if evicted_file_to_delete.is_empty() {
                return;
            }
            tokio::task::spawn(async move {
                if let Err(err) = io_utils::delete_local_files(&evicted_file_to_delete).await {
                    error!(
                        "Failed to delete object storage cache {:?}: {:?}",
                        evicted_file_to_delete, err
                    );
                }
            });
        };

        // Process events until the receiver is closed or a Shutdown event is received
        loop {
            tokio::select! {
                // Process events from the queue
                Some(event) = event_receiver.recv() => {
                    // Record event if requested.
                    if let Some(replay_tx) = &event_replay_tx {
                        replay_tx.send(event.clone()).unwrap();
                    }

                    table_handler_state.update_table_lsns(&event);

                    match event {
                        event if event.is_ingest_event() => {
                            Self::process_cdc_table_event(event, &mut table, &mut table_handler_state).await;
                        }
                        // ==============================
                        // Interactive blocking events
                        // ==============================
                        //
                        TableEvent::ForceSnapshot { lsn } => {
                            let requested_lsn = if lsn.is_some() {
                                lsn
                            } else if table_handler_state.latest_commit_lsn.is_some() {
                                table_handler_state.latest_commit_lsn
                            } else {
                                None
                            };

                            // Fast-path: nothing to snapshot.
                            if requested_lsn.is_none() {
                                table_handler_state.force_snapshot_completion_tx.send(Some(Ok(/*lsn=*/0))).unwrap();
                                continue;
                            }

                            // Fast-path: if iceberg snapshot requirement is already satisfied, notify directly.
                            let requested_lsn = requested_lsn.unwrap();
                            let last_iceberg_snapshot_lsn = table.get_iceberg_snapshot_lsn();
                            let replication_lsn = *replication_lsn_rx.borrow();
                            let persisted_table_lsn = table_handler_state.get_persisted_table_lsn(last_iceberg_snapshot_lsn, replication_lsn);
                            if persisted_table_lsn >= requested_lsn {
                                table_handler_state.notify_persisted_table_lsn(persisted_table_lsn);
                                continue;
                            }

                            // Iceberg snapshot LSN requirement is not met, record the required LSN, so later commit will pick up.
                            else {
                                table_handler_state.largest_force_snapshot_lsn = Some(match table_handler_state.largest_force_snapshot_lsn {
                                    None => requested_lsn,
                                    Some(old_largest) => std::cmp::max(old_largest, requested_lsn),
                                });
                            }
                        }
                        // Branch to trigger a force regular index merge request.
                        TableEvent::ForceRegularIndexMerge => {
                            // TODO(hjiang): If there's already table maintenance ongoing, skip.
                            if !table_handler_state.can_start_new_maintenance() {
                                let _ = table_handler_state.table_maintenance_completion_tx.send(Ok(()));
                                continue;
                            }
                            // Otherwise queue a request.
                            assert_eq!(table_handler_state.index_merge_request_status, MaintenanceRequestStatus::Unrequested);
                            table_handler_state.index_merge_request_status = MaintenanceRequestStatus::ForceRegular;
                        }
                        // Branch to trigger a force regular data compaction request.
                        TableEvent::ForceRegularDataCompaction => {
                            if !table_handler_state.can_start_new_maintenance() {
                                let _ = table_handler_state.table_maintenance_completion_tx.send(Ok(()));
                                continue;
                            }
                            // Otherwise queue a request.
                            assert_eq!(table_handler_state.data_compaction_request_status, MaintenanceRequestStatus::Unrequested);
                            table_handler_state.data_compaction_request_status = MaintenanceRequestStatus::ForceRegular;
                        }
                        // Branch to trigger a force full index merge request.
                        TableEvent::ForceFullMaintenance => {
                            if !table_handler_state.can_start_new_maintenance() {
                                let _ = table_handler_state.table_maintenance_completion_tx.send(Ok(()));
                                continue;
                            }
                            // Otherwise queue a request.
                            assert_eq!(table_handler_state.index_merge_request_status, MaintenanceRequestStatus::Unrequested);
                            assert_eq!(table_handler_state.data_compaction_request_status, MaintenanceRequestStatus::Unrequested);
                            table_handler_state.data_compaction_request_status = MaintenanceRequestStatus::ForceFull;
                        }
                        // Branch to drop the iceberg table and clear pinned data files from the global object storage cache, only used when the whole table requested to drop.
                        // So we block wait for asynchronous request completion.
                        TableEvent::DropTable => {
                            // Fast-path: no other concurrent events, directly clean up states and ack back.
                            if table_handler_state.can_drop_table_now() {
                                drop_table(&mut table, event_sync_sender).await;
                                return;
                            }

                            // Otherwise, leave a drop marker to clean up states later.
                            table_handler_state.mark_drop_table();
                        }
                        TableEvent::AlterTable { columns_to_drop } => {
                            debug!("altering table, dropping columns: {:?}", columns_to_drop);
                            let alter_table_request = AlterTableRequest {
                                new_columns: vec![],
                                dropped_columns: columns_to_drop,
                            };
                            table_handler_state.start_alter_table(alter_table_request);
                        }
                        TableEvent::StartInitialCopy => {
                            debug!("starting initial copy");
                            table_handler_state.start_initial_copy();
                        }
                        TableEvent::FinishInitialCopy { start_lsn } => {
                            debug!("finishing initial copy");
                            if let Err(e) = table.commit_transaction_stream(INITIAL_COPY_XACT_ID, 0).await {
                                error!(error = %e, "failed to finish initial copy");
                            }
                            // Force create the snapshot with LSN 0
                            assert!(table.create_snapshot(SnapshotOption {
                                uuid: uuid::Uuid::new_v4(),
                                force_create: true,
                                skip_iceberg_snapshot: true,
                                index_merge_option: MaintenanceOption::Skip,
                                data_compaction_option: MaintenanceOption::Skip,
                            }));
                            table_handler_state.mooncake_snapshot_ongoing = true;
                            table_handler_state.finish_initial_copy();

                            // Drop any events that have LSN less than the start LSN during apply.
                            table_handler_state.initial_persistence_lsn = Some(start_lsn);
                            // Apply the buffered events.
                            Self::process_blocked_events(&mut table, &mut table_handler_state).await;
                        }
                        // ==============================
                        // Table internal events
                        // ==============================
                        //
                        TableEvent::PeriodicalMooncakeTableSnapshot(uuid) => {
                            // Only create a periodic snapshot if there isn't already one in progress
                            if table_handler_state.mooncake_snapshot_ongoing {
                                continue;
                            }

                            // Check whether a flush and force snapshot is needed.
                            if table_handler_state.has_pending_force_snapshot_request() && !table_handler_state.iceberg_snapshot_ongoing {
                                if let Some(commit_lsn) = table_handler_state.table_consistent_view_lsn {
                                    table.flush(commit_lsn).await.unwrap();
                                    table_handler_state.reset_iceberg_state_at_mooncake_snapshot();
                                    if let SpecialTableState::AlterTable { .. } = table_handler_state.special_table_state {
                                        table.force_empty_iceberg_payload();
                                    }
                                    assert!(table.create_snapshot(table_handler_state.get_mooncake_snapshot_option(/*request_force=*/true, uuid)));
                                    table_handler_state.mooncake_snapshot_ongoing = true;
                                    continue;
                                }
                            }

                            // Fallback to normal periodic snapshot.
                            table_handler_state.reset_iceberg_state_at_mooncake_snapshot();
                            table_handler_state.mooncake_snapshot_ongoing = table.create_snapshot(table_handler_state.get_mooncake_snapshot_option(/*request_force=*/false, uuid));
                        }
                        TableEvent::RegularIcebergSnapshot { mut iceberg_snapshot_payload } => {
                            // Update table maintainence status.
                            if iceberg_snapshot_payload.contains_table_maintenance_payload() && table_handler_state.table_maintenance_process_status == MaintenanceProcessStatus::ReadyToPersist {
                                table_handler_state.table_maintenance_process_status = MaintenanceProcessStatus::InPersist;
                            }
                            table_handler_state.iceberg_snapshot_ongoing = true;
                            if table_handler_state.should_complete_alter_table(iceberg_snapshot_payload.flush_lsn) {
                                if let SpecialTableState::AlterTable { ref mut alter_table_request, .. } = table_handler_state.special_table_state {
                                    let new_table_metadata = table.alter_table(alter_table_request.take().unwrap());
                                    iceberg_snapshot_payload.new_table_schema = Some(new_table_metadata);
                                }
                                else {
                                    unreachable!("alter table request is not set");
                                }
                                table_handler_state.finish_alter_table();
                                Self::process_blocked_events(&mut table, &mut table_handler_state).await;
                            }
                            table.persist_iceberg_snapshot(iceberg_snapshot_payload);
                        }
                        TableEvent::MooncakeTableSnapshotResult { lsn, uuid: _, iceberg_snapshot_payload, data_compaction_payload, file_indice_merge_payload, evicted_files_to_delete } => {
                            // Spawn a detached best-effort task to delete evicted object storage cache.
                            start_task_to_delete_evicted(evicted_files_to_delete.files);

                            // Mark mooncake snapshot as completed.
                            table.mark_mooncake_snapshot_completed();
                            table_handler_state.mooncake_snapshot_ongoing = false;

                            // Drop table if requested, and table at a clean state.
                            if table_handler_state.special_table_state == SpecialTableState::DropTable && table_handler_state.can_drop_table_now() {
                                drop_table(&mut table, event_sync_sender).await;
                                return;
                            }

                            // Notify read the mooncake table commit of LSN.
                            table.notify_snapshot_reader(lsn);

                            // Process iceberg snapshot and trigger iceberg snapshot if necessary.
                            if table_handler_state.can_initiate_iceberg_snapshot() {
                                if let Some(iceberg_snapshot_payload) = iceberg_snapshot_payload {
                                    table_handler_event_sender.send(TableEvent::RegularIcebergSnapshot {
                                        iceberg_snapshot_payload,
                                    }).await.unwrap();
                                }
                            }

                            // Only attempt new maintenance when there's no ongoing one.
                            if table_handler_state.table_maintenance_process_status == MaintenanceProcessStatus::Unrequested {
                                // ==========================
                                // Data compaction
                                // ==========================
                                //
                                // Unlike snapshot, we can actually have multiple data compaction operations ongoing concurrently,
                                // to simplify workflow we limit at most one ongoing.
                                //
                                // If there's force compact request, and there's nothing to compact, directly ack back.
                                if table_handler_state.data_compaction_request_status.is_force_request() && data_compaction_payload.is_nothing() {
                                    let _ = table_handler_state.table_maintenance_completion_tx.send(Ok(()));
                                    table_handler_state.data_compaction_request_status = MaintenanceRequestStatus::Unrequested;
                                }

                                // Get payload and try perform maintenance operations.
                                if let Some(data_compaction_payload) = data_compaction_payload.take_payload() {
                                    table_handler_state.table_maintenance_process_status = MaintenanceProcessStatus::InProcess;
                                    table.perform_data_compaction(data_compaction_payload);
                                }

                                // ==========================
                                // Index merge
                                // ==========================
                                //
                                // Unlike snapshot, we can actually have multiple file index merge operations ongoing concurrently,
                                // to simplify workflow we limit at most one ongoing.
                                //
                                // If there's force merge request, and there's nothing to merge, directly ack back.
                                if table_handler_state.index_merge_request_status.is_force_request() && file_indice_merge_payload.is_nothing() {
                                    let _ = table_handler_state.table_maintenance_completion_tx.send(Ok(()));
                                    table_handler_state.index_merge_request_status = MaintenanceRequestStatus::Unrequested;
                                }

                                if let Some(file_indice_merge_payload) = file_indice_merge_payload.take_payload() {
                                    assert_eq!(table_handler_state.table_maintenance_process_status, MaintenanceProcessStatus::Unrequested);
                                    table_handler_state.table_maintenance_process_status = MaintenanceProcessStatus::InProcess;
                                    table.perform_index_merge(file_indice_merge_payload);
                                }
                            }
                        }
                        TableEvent::IcebergSnapshotResult { iceberg_snapshot_result } => {
                            table_handler_state.iceberg_snapshot_ongoing = false;
                            match iceberg_snapshot_result {
                                Ok(snapshot_res) => {
                                    // Update table maintenance operation status.
                                    if table_handler_state.table_maintenance_process_status == MaintenanceProcessStatus::InPersist && snapshot_res.contains_maintanence_result() {
                                        table_handler_state.table_maintenance_process_status = MaintenanceProcessStatus::Unrequested;
                                        // Table maintenance could come from table internal events, which doesn't have notification receiver.
                                        let _ = table_handler_state.table_maintenance_completion_tx.send(Ok(()));
                                    }

                                    // Buffer iceberg persistence result, which later will be reflected to mooncake snapshot.
                                    let iceberg_flush_lsn = snapshot_res.flush_lsn;
                                    event_sync_sender.flush_lsn_tx.send(iceberg_flush_lsn).unwrap();
                                    table.set_iceberg_snapshot_res(snapshot_res);
                                    table_handler_state.iceberg_snapshot_result_consumed = false;

                                    // Notify all waiters with LSN satisfied.
                                    let replication_lsn = *replication_lsn_rx.borrow();
                                    table_handler_state.update_iceberg_persisted_lsn(iceberg_flush_lsn, replication_lsn);
                                }
                                Err(e) => {
                                    let err = Err(Error::IcebergMessage(format!("Failed to create iceberg snapshot: {e:?}")));
                                    if table_handler_state.has_pending_force_snapshot_request() {
                                        if let Err(send_err) = table_handler_state.force_snapshot_completion_tx.send(Some(err.clone())) {
                                            error!(error = ?send_err, "failed to notify force snapshot, because receive end has closed channel");
                                        }
                                    }

                                    // Update table maintainence operation status.
                                    if table_handler_state.table_maintenance_process_status == MaintenanceProcessStatus::InPersist {
                                        table_handler_state.table_maintenance_process_status = MaintenanceProcessStatus::Unrequested;
                                        // Table maintenance could come from table internal events, which doesn't have notification receiver.
                                        let _ = table_handler_state.table_maintenance_completion_tx.send(Err(e));
                                    }

                                    // If iceberg snapshot fails, send error back to all broadcast subscribers and unset force snapshot requests.
                                    table_handler_state.largest_force_snapshot_lsn = None;
                                }
                            }

                            // Drop table if requested, and table at a clean state.
                            if table_handler_state.special_table_state == SpecialTableState::DropTable && table_handler_state.can_drop_table_now() {
                                drop_table(&mut table, event_sync_sender).await;
                                return;
                            }
                        }
                        TableEvent::IndexMergeResult { index_merge_result } => {
                            table.set_file_indices_merge_res(index_merge_result);
                            table_handler_state.mark_index_merge_completed().await;
                            // Check whether need to drop table.
                            if table_handler_state.special_table_state == SpecialTableState::DropTable && table_handler_state.can_drop_table_now() {
                                drop_table(&mut table, event_sync_sender).await;
                                return;
                            }
                        }
                        TableEvent::DataCompactionResult { data_compaction_result } => {
                            table_handler_state.mark_data_compaction_completed(&data_compaction_result).await;
                            match data_compaction_result {
                                Ok(data_compaction_res) => {
                                    table.set_data_compaction_res(data_compaction_res)
                                }
                                Err(err) => {
                                    error!(error = ?err, "failed to perform compaction");
                                }
                            }
                            // Check whether need to drop table.
                            if table_handler_state.special_table_state == SpecialTableState::DropTable && table_handler_state.can_drop_table_now() {
                                drop_table(&mut table, event_sync_sender).await;
                                return;
                            }
                        }
                        TableEvent::EvictedFilesToDelete { evicted_files } => {
                            start_task_to_delete_evicted(evicted_files.files);
                        }
<<<<<<< HEAD
                        TableEvent::PeriodicalPersistenceUpdateWal => {
                            if !table_handler_state.wal_persist_ongoing {
                                table_handler_state.wal_persist_ongoing = true;
                                let ongoing_persistence_update = table.do_wal_persistence_update();
                                table_handler_state.wal_persist_ongoing = ongoing_persistence_update;
=======
                        TableEvent::PeriodicalPersistTruncateWal(uuid) => {
                            if !table_handler_state.wal_persist_ongoing {
                                table_handler_state.wal_persist_ongoing = true;
                                let ongoing_persist_truncate = table.persist_and_truncate_wal(uuid);
                                table_handler_state.wal_persist_ongoing = ongoing_persist_truncate;
>>>>>>> 6fcedd35
                            }
                        }
                        TableEvent::PeriodicalWalPersistenceUpdateResult { result } => {
                            match result {
                                Ok(result) => {
                                    table_handler_state.wal_persist_ongoing = false;
                                    if let Some(highest_lsn) = table.handle_completed_wal_persistence_update(&result) {
                                        event_sync_sender.wal_flush_lsn_tx.send(highest_lsn).unwrap();
                                    }

                                    // Check whether need to drop table.
                                    if table_handler_state.special_table_state == SpecialTableState::DropTable && table_handler_state.can_drop_table_now() {
                                        drop_table(&mut table, event_sync_sender).await;
                                        return;
                                    }
                                }
                                Err(e) => {
                                    error!(error = %e, "failed to persist wal");
                                }
                            }
                        }
                        // ==============================
                        // Replication events
                        // ==============================
                        //
                        _ => {
                            unreachable!("unexpected event: {:?}", event);
                        }
                    }
                }
                // If all senders have been dropped, exit the loop
                else => {
                    if let Err(e) = table.shutdown().await {
                        error!(error = %e, "failed to shutdown table");
                    }
                    debug!("all event senders dropped, shutting down table handler");
                    break;
                }
            }
        }
    }

    async fn process_cdc_table_event(
        event: TableEvent,
        table: &mut MooncakeTable,
        table_handler_state: &mut TableHandlerState,
    ) {
        // ==============================
        // Replication events
        // ==============================
        //
        let is_initial_copy_event = matches!(
            event,
            TableEvent::Append {
                is_copied: true,
                ..
            }
        );

        if table_handler_state.is_in_blocking_state() && !is_initial_copy_event {
            table_handler_state.initial_copy_buffered_events.push(event);
            return;
        }

        // In the case that this is an initial copy event we acutally expect the LSN to be less than the initial persistence LSN, hence we don't discard it.
        if table_handler_state.should_discard_event(&event) && !is_initial_copy_event {
            return;
        }
        assert_eq!(
            is_initial_copy_event,
            table_handler_state.special_table_state == SpecialTableState::InitialCopy
        );

        table.push_wal_event(&event);

        match event {
            TableEvent::Append {
                is_copied,
                row,
                xact_id,
                ..
            } => {
                if is_copied {
                    if let Err(e) = table.append_in_stream_batch(row, INITIAL_COPY_XACT_ID) {
                        error!(error = %e, "failed to append row");
                    }
                    return;
                }

                let result = match xact_id {
                    Some(xact_id) => {
                        let res = table.append_in_stream_batch(row, xact_id);
                        if table.should_transaction_flush(xact_id) {
                            if let Err(e) = table.flush_stream(xact_id, None).await {
                                error!(error = %e, "flush failed in append");
                            }
                        }
                        res
                    }
                    None => table.append(row),
                };

                if let Err(e) = result {
                    error!(error = %e, "failed to append row");
                }
            }
            TableEvent::Delete { row, lsn, xact_id } => {
                match xact_id {
                    Some(xact_id) => table.delete_in_stream_batch(row, xact_id).await,
                    None => table.delete(row, lsn).await,
                };
            }
            TableEvent::Commit { lsn, xact_id } => {
                Self::commit_and_attempt_flush(
                    lsn,
                    xact_id,
                    table_handler_state,
                    table,
                    /*force_flush_requested=*/ false,
                )
                .await;
            }
            TableEvent::StreamAbort { xact_id } => {
                table.abort_in_stream_batch(xact_id);
            }
            TableEvent::CommitFlush { lsn, xact_id } => {
                Self::commit_and_attempt_flush(
                    lsn,
                    xact_id,
                    table_handler_state,
                    table,
                    /*force_flush_requested=*/ true,
                )
                .await;
            }
            TableEvent::StreamFlush { xact_id } => {
                if let Err(e) = table.flush_stream(xact_id, None).await {
                    error!(error = %e, "stream flush failed");
                }
            }
            _ => {
                unreachable!("unexpected event: {:?}", event)
            }
        }
    }

    async fn process_blocked_events(
        table: &mut MooncakeTable,
        table_handler_state: &mut TableHandlerState,
    ) {
        let buffered_events = table_handler_state
            .initial_copy_buffered_events
            .drain(..)
            .collect::<Vec<_>>();
        for event in buffered_events {
            Self::process_cdc_table_event(event, table, table_handler_state).await;
        }
    }

    async fn commit_and_attempt_flush(
        lsn: u64,
        xact_id: Option<u32>,
        table_handler_state: &mut TableHandlerState,
        table: &mut MooncakeTable,
        force_flush_requested: bool,
    ) {
        // Force create snapshot if
        // 1. force snapshot is requested
        // and 2. LSN which meets force snapshot requirement has appeared, before that we still allow buffering
        // and 3. there's no snapshot creation operation ongoing

        let should_force_snapshot = table_handler_state.should_force_snapshot_by_commit_lsn(lsn);

        match xact_id {
            Some(xact_id) => {
                // For streaming writers, whose commit LSN is only finalized at commit phase, delay decision whether to discard now.
                // If commit LSN is no fresher than persistence LSN, it means already persisted, directly discard.
                if let Some(initial_persistence_lsn) = table_handler_state.initial_persistence_lsn {
                    if lsn <= initial_persistence_lsn {
                        table.abort_in_stream_batch(xact_id);
                        return;
                    }
                }
                if let Err(e) = table.commit_transaction_stream(xact_id, lsn).await {
                    error!(error = %e, "stream commit flush failed");
                }
            }
            None => {
                table.commit(lsn);
                if table.should_flush() || should_force_snapshot || force_flush_requested {
                    if let Err(e) = table.flush(lsn).await {
                        error!(error = %e, "flush failed in commit");
                    }
                }
            }
        }

        if should_force_snapshot {
            table_handler_state.reset_iceberg_state_at_mooncake_snapshot();
            assert!(table.create_snapshot(
                table_handler_state.get_mooncake_snapshot_option(
                    /*request_force=*/ true,
                    uuid::Uuid::new_v4()
                )
            ));
            table_handler_state.mooncake_snapshot_ongoing = true;
        }
    }
}

#[cfg(test)]
mod tests;

#[cfg(test)]
mod test_utils;

#[cfg(test)]
mod failure_tests;

#[cfg(test)]
#[cfg(feature = "chaos-test")]
mod chaos_test;<|MERGE_RESOLUTION|>--- conflicted
+++ resolved
@@ -68,11 +68,7 @@
                 tokio::select! {
                     // Sending to channel fails only happens when eventloop exits, directly exit timer events.
                     _ = periodic_wal_interval.tick() => {
-<<<<<<< HEAD
-                        if event_sender_for_periodical_wal.send(TableEvent::PeriodicalPersistenceUpdateWal).await.is_err() {
-=======
-                        if event_sender_for_periodical_wal.send(TableEvent::PeriodicalPersistTruncateWal(uuid::Uuid::new_v4())).await.is_err() {
->>>>>>> 6fcedd35
+                        if event_sender_for_periodical_wal.send(TableEvent::PeriodicalPersistenceUpdateWal(uuid::Uuid::new_v4())).await.is_err() {
                             return;
                         }
                     }
@@ -503,19 +499,11 @@
                         TableEvent::EvictedFilesToDelete { evicted_files } => {
                             start_task_to_delete_evicted(evicted_files.files);
                         }
-<<<<<<< HEAD
-                        TableEvent::PeriodicalPersistenceUpdateWal => {
+                        TableEvent::PeriodicalPersistenceUpdateWal(uuid) => {
                             if !table_handler_state.wal_persist_ongoing {
                                 table_handler_state.wal_persist_ongoing = true;
-                                let ongoing_persistence_update = table.do_wal_persistence_update();
-                                table_handler_state.wal_persist_ongoing = ongoing_persistence_update;
-=======
-                        TableEvent::PeriodicalPersistTruncateWal(uuid) => {
-                            if !table_handler_state.wal_persist_ongoing {
-                                table_handler_state.wal_persist_ongoing = true;
-                                let ongoing_persist_truncate = table.persist_and_truncate_wal(uuid);
+                                let ongoing_persist_truncate = table.do_wal_persistence_update(uuid);
                                 table_handler_state.wal_persist_ongoing = ongoing_persist_truncate;
->>>>>>> 6fcedd35
                             }
                         }
                         TableEvent::PeriodicalWalPersistenceUpdateResult { result } => {
