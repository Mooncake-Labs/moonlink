use serde::{Deserialize, Deserializer, Serialize, Serializer};
use std::fmt;
use std::panic::Location;
use std::sync::Arc;

/// Error status categories
#[derive(Clone, Copy, Debug, PartialEq, Eq, Serialize, Deserialize)]
pub enum ErrorStatus {
    /// Temporary errors that can be resolved by retrying (e.g., rate limits, timeouts)
    Temporary,
    /// Permanent errors that cannot be solved by retrying (e.g., not found, permission denied)
    Permanent,
}

impl fmt::Display for ErrorStatus {
    fn fmt(&self, f: &mut fmt::Formatter<'_>) -> fmt::Result {
        match self {
            ErrorStatus::Temporary => write!(f, "temporary"),
            ErrorStatus::Permanent => write!(f, "permanent"),
        }
    }
}

/// Custom error struct for moonlink
#[derive(Clone, Debug, Serialize, Deserialize)]
pub struct ErrorStruct {
    pub message: String,
    pub status: ErrorStatus,
    #[serde(
        serialize_with = "serialize_error_source",
        deserialize_with = "deserialize_error_source"
    )]
    pub source: Option<Arc<anyhow::Error>>,
    pub location: Option<String>,
}

fn serialize_error_source<S>(
    error: &Option<Arc<anyhow::Error>>,
    serializer: S,
) -> Result<S::Ok, S::Error>
where
    S: Serializer,
{
    let s = error.as_ref().map(|e| e.to_string());
    s.serialize(serializer)
}

fn deserialize_error_source<'de, D>(deserializer: D) -> Result<Option<Arc<anyhow::Error>>, D::Error>
where
    D: Deserializer<'de>,
{
    let s: Option<String> = Option::deserialize(deserializer)?;
    Ok(s.map(|msg| Arc::new(anyhow::anyhow!(msg))))
}

impl fmt::Display for ErrorStruct {
    fn fmt(&self, f: &mut fmt::Formatter<'_>) -> fmt::Result {
        write!(f, "{} ({})", self.message, self.status)?;

        if let Some(location) = &self.location {
            write!(f, " at {location}")?;
        }

        if let Some(source) = &self.source {
            write!(f, ", source: {source}")?;
        }

        Ok(())
    }
}

impl ErrorStruct {
    /// Creates a new ErrorStruct with the provided location.
    #[track_caller]
    pub fn new(message: String, status: ErrorStatus) -> Self {
        let location = Location::caller();
        Self {
            message,
            status,
            source: None,
            location: Some(format!(
                "{}:{}:{}",
                location.file(),
                location.line(),
                location.column()
            )),
        }
    }

    /// Sets the source error for this error struct.
    ///
    /// # Panics
    ///
    /// Panics if the source error has already been set.
    pub fn with_source(mut self, src: impl Into<anyhow::Error>) -> Self {
        assert!(self.source.is_none(), "the source error has been set");
        self.source = Some(Arc::new(src.into()));
        self
    }

    /// Returns the underlying source error for accessing structured information.
    ///
    /// # Example
    /// ```ignore
    /// if let Some(source) = error_struct.source() {
    ///     if let Some(io_err) = source.downcast_ref::<std::io::Error>() {
    ///         println!("IO error kind: {:?}", io_err.kind());
    ///     }
    /// }
    /// ```
    pub fn source(&self) -> Option<&(dyn std::error::Error + 'static)> {
        self.source.as_ref().map(|arc| arc.as_ref().as_ref())
    }
}

#[cfg(test)]
mod tests {
    use super::*;
    use bincode;
    use regex::Regex;
    use std::io;

    #[test]
    fn test_error_struct_without_source() {
        let error = ErrorStruct {
            message: "Test error".to_string(),
            status: ErrorStatus::Temporary,
            source: None,
            location: None,
        };
        assert_eq!(error.to_string(), "Test error (temporary)");
        assert!(error.source.is_none());
    }

    #[test]
    fn test_error_struct_with_source() {
        let io_error = io::Error::new(io::ErrorKind::NotFound, "File not found");
        let error = ErrorStruct {
            message: "Test error".to_string(),
            status: ErrorStatus::Permanent,
            source: Some(Arc::new(io_error.into())),
            location: None,
        };
        assert_eq!(
            error.to_string(),
            "Test error (permanent), source: File not found"
        );
        assert!(error.source.is_some());

        // Test accessing structured error information
        let source = error.source().unwrap();
        let io_err = source.downcast_ref::<io::Error>().unwrap();
        assert_eq!(io_err.kind(), io::ErrorKind::NotFound);
        assert_eq!(io_err.to_string(), "File not found");
    }

    #[test]
    fn test_error_struct_new_with_location() {
        // ErrorStruct::new will automatically capture the location where the error is raised
        let error = ErrorStruct::new("Test error".to_string(), ErrorStatus::Temporary);
        assert!(error.location.is_some());
        let location_str = error.to_string();

        assert!(location_str.contains("Test error (temporary) at"));
        assert!(location_str.contains("error.rs:"));

        // Check the location matches the pattern error.rs:number:number
        let re_pattern = Regex::new(r"error\.rs:\d+:\d+").unwrap();
        assert!(re_pattern.is_match(&location_str));
    }

    /// Test util function to check error serde via roundtrip.
    fn roundtrip_check<F, T>(serialize: F, deserialize: T)
    where
        F: Fn(&ErrorStruct) -> Vec<u8>,
        T: Fn(&[u8]) -> ErrorStruct,
    {
        use std::io;

        // Construct the error with a source
        let io_error = io::Error::new(io::ErrorKind::NotFound, "Test file not found");
        let error = ErrorStruct::new("IO operation failed".to_string(), ErrorStatus::Permanent)
            .with_source(io_error);

        // Serialize and deserialize
        let bytes = serialize(&error);
        let deserialized = deserialize(&bytes);

        // Common assertions
        assert_eq!(deserialized.message, error.message);
        assert_eq!(deserialized.status, error.status);
        assert!(deserialized.source.is_some());
        let source = deserialized.source.unwrap();
        assert!(source.to_string().contains("Test file not found"));
    }

    #[test]
<<<<<<< HEAD
    fn test_error_struct_with_source_serialization_bincode() {
        let io_error = io::Error::new(io::ErrorKind::NotFound, "Test file not found");
        let error = ErrorStruct::new("IO operation failed".to_string(), ErrorStatus::Permanent)
            .with_source(io_error);
        let config = bincode::config::standard();
        let bytes = bincode::serde::encode_to_vec(Err::<(), ErrorStruct>(error), config).unwrap();
        let _: Result<(), ErrorStruct> =
            bincode::serde::decode_from_slice(&bytes, config).unwrap().0;
=======
    fn test_error_struct_with_source_json_serde() {
        roundtrip_check(
            |err| serde_json::to_vec(err).unwrap(),
            |bytes| serde_json::from_slice::<ErrorStruct>(bytes).unwrap(),
        );
    }

    #[test]
    fn test_error_struct_with_source_bincode_serde() {
        roundtrip_check(
            |err| {
                let config = bincode::config::standard();
                bincode::serde::encode_to_vec(Err::<(), ErrorStruct>(err.clone()), config).unwrap()
            },
            |bytes| {
                let config = bincode::config::standard();
                let decoded: Result<(), ErrorStruct> =
                    bincode::serde::decode_from_slice(bytes, config).unwrap().0;
                decoded.unwrap_err()
            },
        );
>>>>>>> 0b6d9417
    }
}<|MERGE_RESOLUTION|>--- conflicted
+++ resolved
@@ -195,16 +195,6 @@
     }
 
     #[test]
-<<<<<<< HEAD
-    fn test_error_struct_with_source_serialization_bincode() {
-        let io_error = io::Error::new(io::ErrorKind::NotFound, "Test file not found");
-        let error = ErrorStruct::new("IO operation failed".to_string(), ErrorStatus::Permanent)
-            .with_source(io_error);
-        let config = bincode::config::standard();
-        let bytes = bincode::serde::encode_to_vec(Err::<(), ErrorStruct>(error), config).unwrap();
-        let _: Result<(), ErrorStruct> =
-            bincode::serde::decode_from_slice(&bytes, config).unwrap().0;
-=======
     fn test_error_struct_with_source_json_serde() {
         roundtrip_check(
             |err| serde_json::to_vec(err).unwrap(),
@@ -226,6 +216,5 @@
                 decoded.unwrap_err()
             },
         );
->>>>>>> 0b6d9417
     }
 }