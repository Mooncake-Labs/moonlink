-- SQL statements to store moonlink secret related fields.
CREATE TABLE secrets (
    id SERIAL PRIMARY KEY,      -- Unique row identifier
    "database" TEXT,            -- column store database name
    "table" TEXT,               -- column store table name
<<<<<<< HEAD
    usage_type TEXT CHECK (usage_type IN ('cloud', 'iceberg_storage', 'wal_storage')),
    provider TEXT CHECK (provider IN ('aws', 's3', 'gcs')),
=======
    usage_type TEXT CHECK (usage_type IN ('wal')),
    storage_provider TEXT CHECK (storage_provider IN ('s3', 'gcs')),
>>>>>>> 0aebdce1
    key_id TEXT,
    secret TEXT,
    project TEXT,          -- (optional)  
    endpoint TEXT,         -- (optional)
    region TEXT            -- (optional)
);

-- Ensure at most one secret per usage type per table
CREATE UNIQUE INDEX IF NOT EXISTS idx_secrets_db_table_usage_type ON secrets ("database", "table", usage_type);<|MERGE_RESOLUTION|>--- conflicted
+++ resolved
@@ -3,13 +3,8 @@
     id SERIAL PRIMARY KEY,      -- Unique row identifier
     "database" TEXT,            -- column store database name
     "table" TEXT,               -- column store table name
-<<<<<<< HEAD
-    usage_type TEXT CHECK (usage_type IN ('cloud', 'iceberg_storage', 'wal_storage')),
-    provider TEXT CHECK (provider IN ('aws', 's3', 'gcs')),
-=======
     usage_type TEXT CHECK (usage_type IN ('wal')),
     storage_provider TEXT CHECK (storage_provider IN ('s3', 'gcs')),
->>>>>>> 0aebdce1
     key_id TEXT,
     secret TEXT,
     project TEXT,          -- (optional)  
