--- conflicted
+++ resolved
@@ -27,7 +27,6 @@
             const author = pr.user.login;
             const assoc = pr.author_association; // OWNER, MEMBER, COLLABORATOR, CONTRIBUTOR, FIRST_TIMER, NONE
             const existing = new Set((pr.labels || []).map(l => l.name));
-<<<<<<< HEAD
 
             core.info(`PR #${prNumber} by @${author}, author_association=${assoc}`);
             core.info(`Existing labels: ${Array.from(existing).join(', ') || '(none)'}`);
@@ -45,42 +44,6 @@
               return;
             }
 
-            // Ensure the label exists (create if missing)
-            try {
-              await github.rest.issues.getLabel({ owner, repo, name: labelName });
-            } catch (e) {
-              if (e.status === 404) {
-                await github.rest.issues.createLabel({
-                  owner,
-                  repo,
-                  name: labelName,
-                  color: 'ededed', // neutral gray
-                  description: 'External contributor PR',
-                });
-                core.info(`Created label "${labelName}".`);
-              } else {
-                core.setFailed(`Failed to ensure label exists: ${e.status} ${e.message}`);
-                return;
-              }
-=======
-
-            core.info(`PR #${prNumber} by @${author}, author_association=${assoc}`);
-            core.info(`Existing labels: ${Array.from(existing).join(', ') || '(none)'}`);
-
-            // Internal authors shouldn't get "community"
-            const isInternal = ['OWNER', 'MEMBER', 'COLLABORATOR'].includes(assoc);
-            if (isInternal) {
-              core.info('Internal author; not adding label.');
-              return;
-            }
-
-            // External contributors: add the label if not present
-            if (existing.has(labelName)) {
-              core.info(`"${labelName}" already present; nothing to do.`);
-              return;
->>>>>>> 5bc75947
-            }
-
             await github.rest.issues.addLabels({
               owner,
               repo,
